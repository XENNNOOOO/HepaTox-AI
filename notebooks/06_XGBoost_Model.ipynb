{
  "cells": [
    {
      "cell_type": "markdown",
      "id": "b93df6c6",
      "metadata": {
        "id": "b93df6c6"
      },
      "source": [
        "## Notebook 7: XGBoost Model Evaluation\n",
        "\n",
        "Train and evaluate an XGBoost classifier on our molecular fingerprint data.\n"
      ]
    },
    {
      "cell_type": "markdown",
      "id": "4996bff4",
      "metadata": {
        "id": "4996bff4"
      },
      "source": [
        "### Setup"
      ]
    },
    {
      "cell_type": "code",
      "execution_count": 2,
      "id": "16bf103e",
      "metadata": {
        "id": "16bf103e",
        "outputId": "ab8a787f-562c-4fb0-c50f-37bd0069cd68",
        "colab": {
          "base_uri": "https://localhost:8080/"
        }
      },
      "outputs": [
        {
          "output_type": "stream",
          "name": "stdout",
          "text": [
            "Libraries imported successfully.\n"
          ]
        }
      ],
      "source": [
        "import pandas as pd\n",
        "import numpy as np\n",
        "import xgboost as xgb\n",
        "from sklearn.model_selection import StratifiedKFold, cross_val_score, train_test_split\n",
        "from sklearn.metrics import accuracy_score, roc_auc_score\n",
        "import ast\n",
        "import matplotlib.pyplot as plt\n",
        "import seaborn as sns\n",
        "import optuna\n",
        "\n",
        "print(\"Libraries imported successfully.\")"
      ]
    },
    {
      "cell_type": "markdown",
      "id": "f41381c8",
      "metadata": {
        "id": "f41381c8"
      },
      "source": [
        "### Load the Processed Data"
      ]
    },
    {
      "cell_type": "code",
      "execution_count": 3,
      "id": "9d282f87",
      "metadata": {
        "id": "9d282f87",
        "outputId": "939b8bbd-e431-4aa7-b5a4-dc9bb88c3c1e",
        "colab": {
          "base_uri": "https://localhost:8080/"
        }
      },
      "outputs": [
        {
          "output_type": "stream",
          "name": "stdout",
          "text": [
            "Processed data loaded successfully.\n",
            "Shape of the dataset: (907, 5)\n"
          ]
        }
      ],
      "source": [
        "try:\n",
        "    df = pd.read_csv('data/processed/dili_data_clean.csv')\n",
        "    print(\"Processed data loaded successfully.\")\n",
        "    print(f\"Shape of the dataset: {df.shape}\")\n",
        "except FileNotFoundError:\n",
        "    print(\"Error: dili_data_clean.csv not found.\")\n",
        "    print(\"Please make sure you have uploaded the file to your Colab session.\")"
      ]
    },
    {
      "cell_type": "markdown",
      "id": "95ffee20",
      "metadata": {
        "id": "95ffee20"
      },
      "source": [
        "### Prepare Data for Modeling"
      ]
    },
    {
      "cell_type": "code",
      "execution_count": 4,
      "id": "65aa6746",
      "metadata": {
        "id": "65aa6746",
        "outputId": "8bc9edfd-2eb4-4ee3-9437-07de14539e15",
        "colab": {
          "base_uri": "https://localhost:8080/"
        }
      },
      "outputs": [
        {
          "output_type": "stream",
          "name": "stdout",
          "text": [
            "Data prepared. Training set shape: (725, 1024), Test set shape: (182, 1024)\n"
          ]
        }
      ],
      "source": [
        "# Drop rows with missing fingerprints\n",
        "df.dropna(subset=['fingerprint'], inplace=True)\n",
        "\n",
        "# Safely convert the string representation of the list back into a list of integers\n",
        "df['fingerprint'] = df['fingerprint'].apply(ast.literal_eval)\n",
        "\n",
        "# Separate features (X) and target (y)\n",
        "X = np.array(df['fingerprint'].tolist())\n",
        "y = df['dili_concern'].values\n",
        "\n",
        "# Create a train/test split for final evaluation\n",
        "X_train, X_test, y_train, y_test = train_test_split(X, y, test_size=0.2, random_state=42, stratify=y)\n",
        "\n",
        "\n",
        "print(f\"Data prepared. Training set shape: {X_train.shape}, Test set shape: {X_test.shape}\")"
      ]
    },
    {
      "cell_type": "markdown",
      "id": "d5f4f20c",
      "metadata": {
        "id": "d5f4f20c"
      },
      "source": [
        "### Fine-Tune the XGBoost Model with Optuna\n",
        "\n",
        "Use Optuna to perform a more intelligent search for the best hyperparameters."
      ]
    },
    {
      "cell_type": "code",
      "execution_count": 5,
      "id": "d32ef2c4",
      "metadata": {
        "id": "d32ef2c4",
        "outputId": "26872838-e1ed-4554-e59a-2391c1405e51",
        "colab": {
          "base_uri": "https://localhost:8080/"
        }
      },
      "outputs": [
        {
          "output_type": "stream",
          "name": "stderr",
          "text": [
            "[I 2025-08-23 02:49:16,325] A new study created in memory with name: no-name-6f819323-d08e-4559-8f30-5515d0774c40\n"
          ]
        },
        {
          "output_type": "stream",
          "name": "stdout",
          "text": [
            "Starting Optuna hyperparameter search...\n"
          ]
        },
        {
          "output_type": "stream",
          "name": "stderr",
          "text": [
            "[I 2025-08-23 02:49:20,377] Trial 0 finished with value: 0.697274587048172 and parameters: {'n_estimators': 84, 'max_depth': 10, 'learning_rate': 0.17518259762106722, 'subsample': 0.7053992715677528, 'colsample_bytree': 0.8914399719020145, 'gamma': 0.43348269398175515, 'min_child_weight': 1}. Best is trial 0 with value: 0.697274587048172.\n",
            "[I 2025-08-23 02:49:22,374] Trial 1 finished with value: 0.6996357730319994 and parameters: {'n_estimators': 251, 'max_depth': 5, 'learning_rate': 0.014213700572033144, 'subsample': 0.8469223682218545, 'colsample_bytree': 0.7488629462048528, 'gamma': 0.2734402036000213, 'min_child_weight': 2}. Best is trial 1 with value: 0.6996357730319994.\n",
            "[I 2025-08-23 02:49:25,157] Trial 2 finished with value: 0.6689788513373419 and parameters: {'n_estimators': 428, 'max_depth': 4, 'learning_rate': 0.078105082870901, 'subsample': 0.8586445962398741, 'colsample_bytree': 0.6561025234163058, 'gamma': 0.2756306849133796, 'min_child_weight': 5}. Best is trial 1 with value: 0.6996357730319994.\n",
            "[I 2025-08-23 02:49:29,701] Trial 3 finished with value: 0.6652974635427467 and parameters: {'n_estimators': 368, 'max_depth': 10, 'learning_rate': 0.011420782534669313, 'subsample': 0.708645770711456, 'colsample_bytree': 0.9090474792077963, 'gamma': 0.22858666953235718, 'min_child_weight': 6}. Best is trial 1 with value: 0.6996357730319994.\n",
            "[I 2025-08-23 02:49:32,906] Trial 4 finished with value: 0.6635001036699151 and parameters: {'n_estimators': 448, 'max_depth': 4, 'learning_rate': 0.07013954027559213, 'subsample': 0.919728461509234, 'colsample_bytree': 0.6753077079010501, 'gamma': 0.0274325998972052, 'min_child_weight': 7}. Best is trial 1 with value: 0.6996357730319994.\n",
            "[I 2025-08-23 02:49:36,074] Trial 5 finished with value: 0.679432303545511 and parameters: {'n_estimators': 337, 'max_depth': 8, 'learning_rate': 0.015046914502670237, 'subsample': 0.7534223740618164, 'colsample_bytree': 0.9188709148117215, 'gamma': 0.012145420177390676, 'min_child_weight': 5}. Best is trial 1 with value: 0.6996357730319994.\n",
            "[I 2025-08-23 02:49:37,764] Trial 6 finished with value: 0.6494156472458359 and parameters: {'n_estimators': 184, 'max_depth': 7, 'learning_rate': 0.038733180764966055, 'subsample': 0.7609730420838877, 'colsample_bytree': 0.8846745363226634, 'gamma': 0.017013044130475607, 'min_child_weight': 9}. Best is trial 1 with value: 0.6996357730319994.\n",
            "[I 2025-08-23 02:49:38,746] Trial 7 finished with value: 0.7063463266293455 and parameters: {'n_estimators': 122, 'max_depth': 3, 'learning_rate': 0.19819063170234744, 'subsample': 0.7795522578525034, 'colsample_bytree': 0.7518546071787551, 'gamma': 0.20066810695531734, 'min_child_weight': 1}. Best is trial 7 with value: 0.7063463266293455.\n",
            "[I 2025-08-23 02:49:43,024] Trial 8 finished with value: 0.6675510401548137 and parameters: {'n_estimators': 333, 'max_depth': 10, 'learning_rate': 0.059878568401629556, 'subsample': 0.8881613602952796, 'colsample_bytree': 0.7117476935841844, 'gamma': 0.12990624416537166, 'min_child_weight': 5}. Best is trial 7 with value: 0.7063463266293455.\n",
            "[I 2025-08-23 02:49:46,307] Trial 9 finished with value: 0.6641085078443568 and parameters: {'n_estimators': 274, 'max_depth': 6, 'learning_rate': 0.09496764498715733, 'subsample': 0.751081040604256, 'colsample_bytree': 0.916574236719041, 'gamma': 0.44247071098591656, 'min_child_weight': 6}. Best is trial 7 with value: 0.7063463266293455.\n",
            "[I 2025-08-23 02:49:47,140] Trial 10 finished with value: 0.6697612481857764 and parameters: {'n_estimators': 74, 'max_depth': 3, 'learning_rate': 0.23145117471814208, 'subsample': 0.6127877814488378, 'colsample_bytree': 0.8045359811173417, 'gamma': 0.1674552436206407, 'min_child_weight': 3}. Best is trial 7 with value: 0.7063463266293455.\n",
            "[I 2025-08-23 02:49:48,783] Trial 11 finished with value: 0.7175712903448753 and parameters: {'n_estimators': 192, 'max_depth': 5, 'learning_rate': 0.03246553898758566, 'subsample': 0.9938846359142955, 'colsample_bytree': 0.7728947654111181, 'gamma': 0.32391601618937926, 'min_child_weight': 1}. Best is trial 11 with value: 0.7175712903448753.\n",
            "[I 2025-08-23 02:49:49,788] Trial 12 finished with value: 0.6773781878498859 and parameters: {'n_estimators': 125, 'max_depth': 3, 'learning_rate': 0.02842191171227475, 'subsample': 0.9944552740491125, 'colsample_bytree': 0.7726039964745129, 'gamma': 0.361367143181196, 'min_child_weight': 3}. Best is trial 11 with value: 0.7175712903448753.\n",
            "[I 2025-08-23 02:49:51,197] Trial 13 finished with value: 0.7064694173750778 and parameters: {'n_estimators': 193, 'max_depth': 5, 'learning_rate': 0.1372434045187584, 'subsample': 0.9823145226064269, 'colsample_bytree': 0.6137859550319772, 'gamma': 0.36477570191756326, 'min_child_weight': 1}. Best is trial 11 with value: 0.7175712903448753.\n",
            "[I 2025-08-23 02:49:52,983] Trial 14 finished with value: 0.6986791070564655 and parameters: {'n_estimators': 209, 'max_depth': 6, 'learning_rate': 0.02513742459618689, 'subsample': 0.9944193264279317, 'colsample_bytree': 0.6028764413263198, 'gamma': 0.3480440445653903, 'min_child_weight': 3}. Best is trial 11 with value: 0.7175712903448753.\n",
            "[I 2025-08-23 02:49:54,994] Trial 15 finished with value: 0.6594667219572881 and parameters: {'n_estimators': 182, 'max_depth': 5, 'learning_rate': 0.1173463488080115, 'subsample': 0.9335474024969367, 'colsample_bytree': 0.9902928329240286, 'gamma': 0.49393949926847347, 'min_child_weight': 10}. Best is trial 11 with value: 0.7175712903448753.\n",
            "[I 2025-08-23 02:49:57,895] Trial 16 finished with value: 0.7147833298776696 and parameters: {'n_estimators': 234, 'max_depth': 8, 'learning_rate': 0.04117164271705974, 'subsample': 0.9522916653695448, 'colsample_bytree': 0.8442609088274554, 'gamma': 0.34043741680890227, 'min_child_weight': 1}. Best is trial 11 with value: 0.7175712903448753.\n",
            "[I 2025-08-23 02:50:00,325] Trial 17 finished with value: 0.7040132697491189 and parameters: {'n_estimators': 247, 'max_depth': 8, 'learning_rate': 0.03943287265263806, 'subsample': 0.9464308927615487, 'colsample_bytree': 0.8292886040924345, 'gamma': 0.3060708103889064, 'min_child_weight': 2}. Best is trial 11 with value: 0.7175712903448753.\n",
            "[I 2025-08-23 02:50:03,430] Trial 18 finished with value: 0.6782605570530098 and parameters: {'n_estimators': 314, 'max_depth': 8, 'learning_rate': 0.02332998171026958, 'subsample': 0.8345131003785943, 'colsample_bytree': 0.8431884785456969, 'gamma': 0.4133499346581705, 'min_child_weight': 4}. Best is trial 11 with value: 0.7175712903448753.\n",
            "[I 2025-08-23 02:50:04,992] Trial 19 finished with value: 0.6578488492639436 and parameters: {'n_estimators': 145, 'max_depth': 7, 'learning_rate': 0.04163744331935491, 'subsample': 0.8936205756460475, 'colsample_bytree': 0.9907947031696477, 'gamma': 0.10101437462667859, 'min_child_weight': 8}. Best is trial 11 with value: 0.7175712903448753.\n",
            "[I 2025-08-23 02:50:10,383] Trial 20 finished with value: 0.6925739857626649 and parameters: {'n_estimators': 394, 'max_depth': 9, 'learning_rate': 0.019966081120410772, 'subsample': 0.9525085255013412, 'colsample_bytree': 0.8506936143746766, 'gamma': 0.308439757896286, 'min_child_weight': 2}. Best is trial 11 with value: 0.7175712903448753.\n",
            "[I 2025-08-23 02:50:11,939] Trial 21 finished with value: 0.7085672126615522 and parameters: {'n_estimators': 219, 'max_depth': 5, 'learning_rate': 0.1432725008809269, 'subsample': 0.973244485496653, 'colsample_bytree': 0.6027020063618291, 'gamma': 0.37014535848024294, 'min_child_weight': 1}. Best is trial 11 with value: 0.7175712903448753.\n",
            "[I 2025-08-23 02:50:13,868] Trial 22 finished with value: 0.7163552422420347 and parameters: {'n_estimators': 225, 'max_depth': 6, 'learning_rate': 0.046708001131032295, 'subsample': 0.9648422469715552, 'colsample_bytree': 0.7106958869017509, 'gamma': 0.38932741817645716, 'min_child_weight': 1}. Best is trial 11 with value: 0.7175712903448753.\n",
            "[I 2025-08-23 02:50:16,281] Trial 23 finished with value: 0.6988470523187504 and parameters: {'n_estimators': 300, 'max_depth': 6, 'learning_rate': 0.04752206965074186, 'subsample': 0.8875592707873402, 'colsample_bytree': 0.7057508481667012, 'gamma': 0.40662446174427147, 'min_child_weight': 2}. Best is trial 11 with value: 0.7175712903448753.\n",
            "[I 2025-08-23 02:50:18,008] Trial 24 finished with value: 0.6846215356970073 and parameters: {'n_estimators': 155, 'max_depth': 7, 'learning_rate': 0.03235068189828282, 'subsample': 0.922215828657037, 'colsample_bytree': 0.7944428495876515, 'gamma': 0.49502233795087347, 'min_child_weight': 4}. Best is trial 11 with value: 0.7175712903448753.\n",
            "[I 2025-08-23 02:50:21,834] Trial 25 finished with value: 0.7102551662174303 and parameters: {'n_estimators': 495, 'max_depth': 9, 'learning_rate': 0.054969756759603264, 'subsample': 0.9613200071496456, 'colsample_bytree': 0.7391662181426737, 'gamma': 0.3170594624971918, 'min_child_weight': 1}. Best is trial 11 with value: 0.7175712903448753.\n",
            "[I 2025-08-23 02:50:24,422] Trial 26 finished with value: 0.6952302508811942 and parameters: {'n_estimators': 236, 'max_depth': 4, 'learning_rate': 0.018858982531911466, 'subsample': 0.8100158078379776, 'colsample_bytree': 0.7996816292466917, 'gamma': 0.23148777201101345, 'min_child_weight': 3}. Best is trial 11 with value: 0.7175712903448753.\n",
            "[I 2025-08-23 02:50:26,858] Trial 27 finished with value: 0.7022031930333817 and parameters: {'n_estimators': 282, 'max_depth': 6, 'learning_rate': 0.0331568544403332, 'subsample': 0.9031861109967864, 'colsample_bytree': 0.6701387060431414, 'gamma': 0.3298333823764522, 'min_child_weight': 2}. Best is trial 11 with value: 0.7175712903448753.\n",
            "[I 2025-08-23 02:50:28,781] Trial 28 finished with value: 0.682548344737024 and parameters: {'n_estimators': 168, 'max_depth': 9, 'learning_rate': 0.0518743276035711, 'subsample': 0.952549595911142, 'colsample_bytree': 0.7139447273596604, 'gamma': 0.39341506457655445, 'min_child_weight': 4}. Best is trial 11 with value: 0.7175712903448753.\n",
            "[I 2025-08-23 02:50:30,048] Trial 29 finished with value: 0.7063931854309213 and parameters: {'n_estimators': 97, 'max_depth': 7, 'learning_rate': 0.08472514895214914, 'subsample': 0.614297979903495, 'colsample_bytree': 0.8778014197945749, 'gamma': 0.4428092964566237, 'min_child_weight': 1}. Best is trial 11 with value: 0.7175712903448753.\n",
            "[I 2025-08-23 02:50:32,383] Trial 30 finished with value: 0.7081371207408944 and parameters: {'n_estimators': 264, 'max_depth': 8, 'learning_rate': 0.05885518347906398, 'subsample': 0.9985205430548282, 'colsample_bytree': 0.9571848100261428, 'gamma': 0.27498684911989724, 'min_child_weight': 1}. Best is trial 11 with value: 0.7175712903448753.\n",
            "[I 2025-08-23 02:50:36,832] Trial 31 finished with value: 0.7154287096551248 and parameters: {'n_estimators': 479, 'max_depth': 9, 'learning_rate': 0.04781805492579852, 'subsample': 0.964426267331788, 'colsample_bytree': 0.7486686585332392, 'gamma': 0.3079020316061062, 'min_child_weight': 1}. Best is trial 11 with value: 0.7175712903448753.\n",
            "[I 2025-08-23 02:50:39,764] Trial 32 finished with value: 0.6985198009537632 and parameters: {'n_estimators': 232, 'max_depth': 9, 'learning_rate': 0.03277630641222513, 'subsample': 0.9646569773973748, 'colsample_bytree': 0.7745910000435099, 'gamma': 0.2894645525876677, 'min_child_weight': 2}. Best is trial 11 with value: 0.7175712903448753.\n",
            "[I 2025-08-23 02:50:43,761] Trial 33 finished with value: 0.70892591056742 and parameters: {'n_estimators': 491, 'max_depth': 10, 'learning_rate': 0.04345660423416135, 'subsample': 0.8669225647943475, 'colsample_bytree': 0.7324989687470598, 'gamma': 0.24461255294754547, 'min_child_weight': 1}. Best is trial 11 with value: 0.7175712903448753.\n",
            "[I 2025-08-23 02:50:45,672] Trial 34 finished with value: 0.7010720160342802 and parameters: {'n_estimators': 210, 'max_depth': 8, 'learning_rate': 0.07188507514372698, 'subsample': 0.9250571642855194, 'colsample_bytree': 0.8225334891084598, 'gamma': 0.3396543210851933, 'min_child_weight': 2}. Best is trial 11 with value: 0.7175712903448753.\n",
            "[I 2025-08-23 02:50:48,560] Trial 35 finished with value: 0.6836326629345496 and parameters: {'n_estimators': 371, 'max_depth': 4, 'learning_rate': 0.026393447822461613, 'subsample': 0.6574281715496455, 'colsample_bytree': 0.7650688946942705, 'gamma': 0.3886904565045559, 'min_child_weight': 3}. Best is trial 11 with value: 0.7175712903448753.\n",
            "[I 2025-08-23 02:50:49,716] Trial 36 finished with value: 0.6958166424770198 and parameters: {'n_estimators': 53, 'max_depth': 5, 'learning_rate': 0.2992768868914861, 'subsample': 0.8674606082382148, 'colsample_bytree': 0.7003718881360513, 'gamma': 0.4605835669738555, 'min_child_weight': 2}. Best is trial 11 with value: 0.7175712903448753.\n",
            "[I 2025-08-23 02:50:52,898] Trial 37 finished with value: 0.7096052249637155 and parameters: {'n_estimators': 435, 'max_depth': 7, 'learning_rate': 0.06613734948239562, 'subsample': 0.9745522005501884, 'colsample_bytree': 0.6457508263454499, 'gamma': 0.2726409850959972, 'min_child_weight': 1}. Best is trial 11 with value: 0.7175712903448753.\n",
            "[I 2025-08-23 02:50:55,217] Trial 38 finished with value: 0.6590236367406177 and parameters: {'n_estimators': 294, 'max_depth': 9, 'learning_rate': 0.0969448528886493, 'subsample': 0.9341797986565435, 'colsample_bytree': 0.7273723115626933, 'gamma': 0.19654926934979067, 'min_child_weight': 7}. Best is trial 11 with value: 0.7175712903448753.\n",
            "[I 2025-08-23 02:50:57,486] Trial 39 finished with value: 0.7166169051074712 and parameters: {'n_estimators': 258, 'max_depth': 6, 'learning_rate': 0.010991656167074532, 'subsample': 0.9085697461167576, 'colsample_bytree': 0.6758871729749558, 'gamma': 0.2585334162907774, 'min_child_weight': 1}. Best is trial 11 with value: 0.7175712903448753.\n",
            "[I 2025-08-23 02:51:00,031] Trial 40 finished with value: 0.7051700186605848 and parameters: {'n_estimators': 324, 'max_depth': 6, 'learning_rate': 0.012839751841231145, 'subsample': 0.9105864862045598, 'colsample_bytree': 0.6372605906627439, 'gamma': 0.2534388995674056, 'min_child_weight': 2}. Best is trial 11 with value: 0.7175712903448753.\n",
            "[I 2025-08-23 02:51:02,574] Trial 41 finished with value: 0.718571566797982 and parameters: {'n_estimators': 259, 'max_depth': 5, 'learning_rate': 0.011071126488744748, 'subsample': 0.9407107924449338, 'colsample_bytree': 0.6787340887447817, 'gamma': 0.29205407572041486, 'min_child_weight': 1}. Best is trial 41 with value: 0.718571566797982.\n",
            "[I 2025-08-23 02:51:05,556] Trial 42 finished with value: 0.7161670467896883 and parameters: {'n_estimators': 261, 'max_depth': 5, 'learning_rate': 0.01135787430856147, 'subsample': 0.8421897165582405, 'colsample_bytree': 0.6864253923085134, 'gamma': 0.2163518701799179, 'min_child_weight': 1}. Best is trial 41 with value: 0.718571566797982.\n",
            "[I 2025-08-23 02:51:07,607] Trial 43 finished with value: 0.703026885064621 and parameters: {'n_estimators': 260, 'max_depth': 5, 'learning_rate': 0.010899033805031308, 'subsample': 0.8437059160929589, 'colsample_bytree': 0.6789313529437253, 'gamma': 0.18842404023176323, 'min_child_weight': 2}. Best is trial 41 with value: 0.718571566797982.\n",
            "[I 2025-08-23 02:51:09,046] Trial 44 finished with value: 0.7156290690441633 and parameters: {'n_estimators': 196, 'max_depth': 4, 'learning_rate': 0.015215713334927324, 'subsample': 0.8055191118050745, 'colsample_bytree': 0.6917312121341257, 'gamma': 0.14945873924852793, 'min_child_weight': 1}. Best is trial 41 with value: 0.718571566797982.\n",
            "[I 2025-08-23 02:51:11,729] Trial 45 finished with value: 0.6911727140783744 and parameters: {'n_estimators': 353, 'max_depth': 5, 'learning_rate': 0.012719677019209645, 'subsample': 0.7242510037155746, 'colsample_bytree': 0.6705599912898472, 'gamma': 0.20959994201395343, 'min_child_weight': 3}. Best is trial 41 with value: 0.718571566797982.\n",
            "[I 2025-08-23 02:51:14,075] Trial 46 finished with value: 0.7167605224963716 and parameters: {'n_estimators': 254, 'max_depth': 6, 'learning_rate': 0.010088827177256336, 'subsample': 0.8222557219612716, 'colsample_bytree': 0.6531675538213767, 'gamma': 0.09595448949964568, 'min_child_weight': 1}. Best is trial 41 with value: 0.718571566797982.\n",
            "[I 2025-08-23 02:51:17,354] Trial 47 finished with value: 0.695854862119013 and parameters: {'n_estimators': 284, 'max_depth': 6, 'learning_rate': 0.01010695675700701, 'subsample': 0.8795694441532909, 'colsample_bytree': 0.6315033710243715, 'gamma': 0.03604394333644795, 'min_child_weight': 3}. Best is trial 41 with value: 0.718571566797982.\n",
            "[I 2025-08-23 02:51:19,425] Trial 48 finished with value: 0.7187048171953833 and parameters: {'n_estimators': 177, 'max_depth': 6, 'learning_rate': 0.01644450197235767, 'subsample': 0.7844179895338222, 'colsample_bytree': 0.6533416752362085, 'gamma': 0.1009860557658966, 'min_child_weight': 1}. Best is trial 48 with value: 0.7187048171953833.\n",
            "[I 2025-08-23 02:51:21,090] Trial 49 finished with value: 0.7024737023982308 and parameters: {'n_estimators': 182, 'max_depth': 6, 'learning_rate': 0.01618138778559915, 'subsample': 0.7769474140703508, 'colsample_bytree': 0.6607409266687305, 'gamma': 0.09396679164279748, 'min_child_weight': 2}. Best is trial 48 with value: 0.7187048171953833.\n",
            "[I 2025-08-23 02:51:22,336] Trial 50 finished with value: 0.6650084318197526 and parameters: {'n_estimators': 142, 'max_depth': 4, 'learning_rate': 0.018164566698503897, 'subsample': 0.8242740410412448, 'colsample_bytree': 0.6312859241464689, 'gamma': 0.049099524154337666, 'min_child_weight': 6}. Best is trial 48 with value: 0.7187048171953833.\n",
            "[I 2025-08-23 02:51:24,351] Trial 51 finished with value: 0.7142569631626235 and parameters: {'n_estimators': 222, 'max_depth': 6, 'learning_rate': 0.013294239079554997, 'subsample': 0.7781905269429971, 'colsample_bytree': 0.65291752096456, 'gamma': 0.08057117162407118, 'min_child_weight': 1}. Best is trial 48 with value: 0.7187048171953833.\n",
            "[I 2025-08-23 02:51:26,003] Trial 52 finished with value: 0.7180393945676965 and parameters: {'n_estimators': 199, 'max_depth': 5, 'learning_rate': 0.02114776644885825, 'subsample': 0.7581064925270113, 'colsample_bytree': 0.6209393165481472, 'gamma': 0.1295156780531226, 'min_child_weight': 1}. Best is trial 48 with value: 0.7187048171953833.\n",
            "[I 2025-08-23 02:51:27,211] Trial 53 finished with value: 0.6983057571359458 and parameters: {'n_estimators': 123, 'max_depth': 5, 'learning_rate': 0.017044790139781076, 'subsample': 0.7335197319271965, 'colsample_bytree': 0.6267965218396389, 'gamma': 0.13119383753654484, 'min_child_weight': 2}. Best is trial 48 with value: 0.7187048171953833.\n",
            "[I 2025-08-23 02:51:28,925] Trial 54 finished with value: 0.7191136222268297 and parameters: {'n_estimators': 195, 'max_depth': 5, 'learning_rate': 0.02194592128102582, 'subsample': 0.7616786274848216, 'colsample_bytree': 0.6159466572255814, 'gamma': 0.11387738014284604, 'min_child_weight': 1}. Best is trial 54 with value: 0.7191136222268297.\n",
            "[I 2025-08-23 02:51:31,149] Trial 55 finished with value: 0.7021796254060405 and parameters: {'n_estimators': 164, 'max_depth': 5, 'learning_rate': 0.022746345050974642, 'subsample': 0.6814983149769905, 'colsample_bytree': 0.6150845144067707, 'gamma': 0.07115963676322638, 'min_child_weight': 2}. Best is trial 54 with value: 0.7191136222268297.\n",
            "[I 2025-08-23 02:51:33,067] Trial 56 finished with value: 0.6379398714493054 and parameters: {'n_estimators': 195, 'max_depth': 5, 'learning_rate': 0.020925925547165283, 'subsample': 0.7855360410344013, 'colsample_bytree': 0.6192245555209834, 'gamma': 0.11894381192388577, 'min_child_weight': 9}. Best is trial 54 with value: 0.7191136222268297.\n",
            "[I 2025-08-23 02:51:34,662] Trial 57 finished with value: 0.7132123850991776 and parameters: {'n_estimators': 203, 'max_depth': 4, 'learning_rate': 0.014209116515610055, 'subsample': 0.745204426555622, 'colsample_bytree': 0.6544368178146843, 'gamma': 0.16802175403357067, 'min_child_weight': 1}. Best is trial 54 with value: 0.7191136222268297.\n",
            "[I 2025-08-23 02:51:36,134] Trial 58 finished with value: 0.7219451931716083 and parameters: {'n_estimators': 174, 'max_depth': 5, 'learning_rate': 0.02899850046010507, 'subsample': 0.7638168022620366, 'colsample_bytree': 0.6049471506491609, 'gamma': 0.0597066738954925, 'min_child_weight': 1}. Best is trial 58 with value: 0.7219451931716083.\n",
            "[I 2025-08-23 02:51:37,080] Trial 59 finished with value: 0.6872637708203747 and parameters: {'n_estimators': 96, 'max_depth': 3, 'learning_rate': 0.028031985661185442, 'subsample': 0.7647816529222611, 'colsample_bytree': 0.6015120634624274, 'gamma': 0.009564312104232794, 'min_child_weight': 2}. Best is trial 58 with value: 0.7219451931716083.\n",
            "[I 2025-08-23 02:51:38,422] Trial 60 finished with value: 0.6939364157854724 and parameters: {'n_estimators': 138, 'max_depth': 5, 'learning_rate': 0.022409630094268673, 'subsample': 0.6900014568657651, 'colsample_bytree': 0.6132454521606252, 'gamma': 0.05190732995149302, 'min_child_weight': 3}. Best is trial 58 with value: 0.7219451931716083.\n",
            "[I 2025-08-23 02:51:39,904] Trial 61 finished with value: 0.7166893358214113 and parameters: {'n_estimators': 174, 'max_depth': 5, 'learning_rate': 0.03547978459623893, 'subsample': 0.7956836354574947, 'colsample_bytree': 0.6452844309946838, 'gamma': 0.06842414011489265, 'min_child_weight': 1}. Best is trial 58 with value: 0.7219451931716083.\n",
            "[I 2025-08-23 02:51:41,697] Trial 62 finished with value: 0.7234555947197456 and parameters: {'n_estimators': 244, 'max_depth': 4, 'learning_rate': 0.024689060338093424, 'subsample': 0.720771288259908, 'colsample_bytree': 0.6374956026289419, 'gamma': 0.10981681516216137, 'min_child_weight': 1}. Best is trial 62 with value: 0.7234555947197456.\n",
            "[I 2025-08-23 02:51:43,562] Trial 63 finished with value: 0.7157167046789689 and parameters: {'n_estimators': 154, 'max_depth': 4, 'learning_rate': 0.024528287340751513, 'subsample': 0.713398815286246, 'colsample_bytree': 0.6180947918614703, 'gamma': 0.11912903081216286, 'min_child_weight': 1}. Best is trial 62 with value: 0.7234555947197456.\n",
            "[I 2025-08-23 02:51:45,938] Trial 64 finished with value: 0.6956380537701292 and parameters: {'n_estimators': 238, 'max_depth': 3, 'learning_rate': 0.03041993411133378, 'subsample': 0.7619658772660269, 'colsample_bytree': 0.6392644502058258, 'gamma': 0.14874470545451868, 'min_child_weight': 2}. Best is trial 62 with value: 0.7234555947197456.\n",
            "[I 2025-08-23 02:51:47,499] Trial 65 finished with value: 0.7176275485520769 and parameters: {'n_estimators': 212, 'max_depth': 4, 'learning_rate': 0.020933119452424594, 'subsample': 0.7487263814570071, 'colsample_bytree': 0.6032028699982187, 'gamma': 0.11053276863703627, 'min_child_weight': 1}. Best is trial 62 with value: 0.7234555947197456.\n",
            "[I 2025-08-23 02:51:49,059] Trial 66 finished with value: 0.7211539152671229 and parameters: {'n_estimators': 209, 'max_depth': 4, 'learning_rate': 0.020319336961688944, 'subsample': 0.7372871777709377, 'colsample_bytree': 0.6020383897873814, 'gamma': 0.17356120922657495, 'min_child_weight': 1}. Best is trial 62 with value: 0.7234555947197456.\n",
            "[I 2025-08-23 02:51:50,501] Trial 67 finished with value: 0.7182007740686985 and parameters: {'n_estimators': 187, 'max_depth': 4, 'learning_rate': 0.018241719972694723, 'subsample': 0.7299860238752528, 'colsample_bytree': 0.6273371437342988, 'gamma': 0.1412888339779703, 'min_child_weight': 1}. Best is trial 62 with value: 0.7234555947197456.\n",
            "[I 2025-08-23 02:51:51,758] Trial 68 finished with value: 0.69157471145207 and parameters: {'n_estimators': 180, 'max_depth': 3, 'learning_rate': 0.017973544821833626, 'subsample': 0.7322317310585829, 'colsample_bytree': 0.6613722829883067, 'gamma': 0.16005020360817143, 'min_child_weight': 2}. Best is trial 62 with value: 0.7234555947197456.\n",
            "[I 2025-08-23 02:51:53,508] Trial 69 finished with value: 0.682403414195867 and parameters: {'n_estimators': 245, 'max_depth': 4, 'learning_rate': 0.015956993930506008, 'subsample': 0.7162324413256772, 'colsample_bytree': 0.6349074150339964, 'gamma': 0.17726654602159927, 'min_child_weight': 4}. Best is trial 62 with value: 0.7234555947197456.\n",
            "[I 2025-08-23 02:51:54,855] Trial 70 finished with value: 0.7206361877116594 and parameters: {'n_estimators': 162, 'max_depth': 4, 'learning_rate': 0.027201533149589806, 'subsample': 0.6960194325858792, 'colsample_bytree': 0.6054104511900265, 'gamma': 0.1423096420079047, 'min_child_weight': 1}. Best is trial 62 with value: 0.7234555947197456.\n",
            "[I 2025-08-23 02:51:56,259] Trial 71 finished with value: 0.7214750846637639 and parameters: {'n_estimators': 159, 'max_depth': 4, 'learning_rate': 0.026684219012349367, 'subsample': 0.698712274950446, 'colsample_bytree': 0.600941267774589, 'gamma': 0.14602358810386637, 'min_child_weight': 1}. Best is trial 62 with value: 0.7234555947197456.\n",
            "[I 2025-08-23 02:51:57,889] Trial 72 finished with value: 0.7080484829635773 and parameters: {'n_estimators': 113, 'max_depth': 3, 'learning_rate': 0.027257782225662542, 'subsample': 0.695083414361929, 'colsample_bytree': 0.608463082640615, 'gamma': 0.07825733116922612, 'min_child_weight': 1}. Best is trial 62 with value: 0.7234555947197456.\n",
            "[I 2025-08-23 02:51:59,558] Trial 73 finished with value: 0.7231904070771996 and parameters: {'n_estimators': 162, 'max_depth': 4, 'learning_rate': 0.02538113760283838, 'subsample': 0.7018675514478034, 'colsample_bytree': 0.600227965836023, 'gamma': 0.05456646409912618, 'min_child_weight': 1}. Best is trial 62 with value: 0.7234555947197456.\n",
            "[I 2025-08-23 02:52:00,843] Trial 74 finished with value: 0.7017766258898335 and parameters: {'n_estimators': 158, 'max_depth': 4, 'learning_rate': 0.025688769421483567, 'subsample': 0.6675902742824189, 'colsample_bytree': 0.6033966258056713, 'gamma': 0.05508285143627942, 'min_child_weight': 2}. Best is trial 62 with value: 0.7234555947197456.\n",
            "[I 2025-08-23 02:52:01,926] Trial 75 finished with value: 0.7095056672886862 and parameters: {'n_estimators': 135, 'max_depth': 3, 'learning_rate': 0.029592196404421886, 'subsample': 0.63806509048281, 'colsample_bytree': 0.6221866858396549, 'gamma': 0.027662863280678962, 'min_child_weight': 1}. Best is trial 62 with value: 0.7234555947197456.\n",
            "[I 2025-08-23 02:52:02,999] Trial 76 finished with value: 0.6489695901582695 and parameters: {'n_estimators': 109, 'max_depth': 4, 'learning_rate': 0.03673295297433632, 'subsample': 0.7004783852387804, 'colsample_bytree': 0.643186168747858, 'gamma': 0.09048793787925101, 'min_child_weight': 7}. Best is trial 62 with value: 0.7234555947197456.\n",
            "[I 2025-08-23 02:52:04,420] Trial 77 finished with value: 0.6722443154329947 and parameters: {'n_estimators': 172, 'max_depth': 4, 'learning_rate': 0.02469587899104089, 'subsample': 0.6809014185932638, 'colsample_bytree': 0.6126430863447504, 'gamma': 0.10961689017174198, 'min_child_weight': 5}. Best is trial 62 with value: 0.7234555947197456.\n",
            "[I 2025-08-23 02:52:05,562] Trial 78 finished with value: 0.6977558573501971 and parameters: {'n_estimators': 129, 'max_depth': 4, 'learning_rate': 0.023205385959686867, 'subsample': 0.7414837038564664, 'colsample_bytree': 0.6019926179644243, 'gamma': 0.13512965069796762, 'min_child_weight': 2}. Best is trial 62 with value: 0.7234555947197456.\n",
            "[I 2025-08-23 02:52:06,779] Trial 79 finished with value: 0.7096804547653603 and parameters: {'n_estimators': 155, 'max_depth': 3, 'learning_rate': 0.020360882870900626, 'subsample': 0.6624861380008847, 'colsample_bytree': 0.6273101348487028, 'gamma': 0.06142058869233041, 'min_child_weight': 1}. Best is trial 62 with value: 0.7234555947197456.\n",
            "[I 2025-08-23 02:52:08,430] Trial 80 finished with value: 0.7217116594097727 and parameters: {'n_estimators': 216, 'max_depth': 4, 'learning_rate': 0.031070107501840784, 'subsample': 0.7097033921577313, 'colsample_bytree': 0.6145683543272541, 'gamma': 0.033374707888885136, 'min_child_weight': 1}. Best is trial 62 with value: 0.7234555947197456.\n",
            "[I 2025-08-23 02:52:10,600] Trial 81 finished with value: 0.7201802474255304 and parameters: {'n_estimators': 217, 'max_depth': 4, 'learning_rate': 0.030582200822574932, 'subsample': 0.7108832415394807, 'colsample_bytree': 0.6115189933460491, 'gamma': 0.08078136712231623, 'min_child_weight': 1}. Best is trial 62 with value: 0.7234555947197456.\n",
            "[I 2025-08-23 02:52:12,943] Trial 82 finished with value: 0.7222922109337203 and parameters: {'n_estimators': 220, 'max_depth': 4, 'learning_rate': 0.03178316170505585, 'subsample': 0.7080349505133372, 'colsample_bytree': 0.611266082446712, 'gamma': 0.03905657670823676, 'min_child_weight': 1}. Best is trial 62 with value: 0.7234555947197456.\n",
            "[I 2025-08-23 02:52:14,549] Trial 83 finished with value: 0.726021978021978 and parameters: {'n_estimators': 219, 'max_depth': 4, 'learning_rate': 0.03577298730002174, 'subsample': 0.7096467716188001, 'colsample_bytree': 0.6006461216221706, 'gamma': 0.04075701312346882, 'min_child_weight': 1}. Best is trial 83 with value: 0.726021978021978.\n",
            "[I 2025-08-23 02:52:16,212] Trial 84 finished with value: 0.6973652636671505 and parameters: {'n_estimators': 230, 'max_depth': 4, 'learning_rate': 0.03740198542338639, 'subsample': 0.7049559097095083, 'colsample_bytree': 0.6009806674563775, 'gamma': 0.03869517921261229, 'min_child_weight': 2}. Best is trial 83 with value: 0.726021978021978.\n",
            "[I 2025-08-23 02:52:17,766] Trial 85 finished with value: 0.7194461953141199 and parameters: {'n_estimators': 208, 'max_depth': 4, 'learning_rate': 0.033259277355393066, 'subsample': 0.6772427970160804, 'colsample_bytree': 0.6381382255305282, 'gamma': 0.0239551461561755, 'min_child_weight': 1}. Best is trial 83 with value: 0.726021978021978.\n",
            "[I 2025-08-23 02:52:19,263] Trial 86 finished with value: 0.6967160826594789 and parameters: {'n_estimators': 226, 'max_depth': 3, 'learning_rate': 0.0409722506658659, 'subsample': 0.6500262025325579, 'colsample_bytree': 0.6243572022147017, 'gamma': 0.040417403120366596, 'min_child_weight': 2}. Best is trial 83 with value: 0.726021978021978.\n",
            "[I 2025-08-23 02:52:21,130] Trial 87 finished with value: 0.7214099799571498 and parameters: {'n_estimators': 274, 'max_depth': 4, 'learning_rate': 0.033981878553834666, 'subsample': 0.7194220078887443, 'colsample_bytree': 0.6109483363535877, 'gamma': 0.06466459885153525, 'min_child_weight': 1}. Best is trial 83 with value: 0.726021978021978.\n",
            "[I 2025-08-23 02:52:23,428] Trial 88 finished with value: 0.7188248669569424 and parameters: {'n_estimators': 297, 'max_depth': 4, 'learning_rate': 0.03489045088988888, 'subsample': 0.7188428868569747, 'colsample_bytree': 0.6440687387372532, 'gamma': 0.0009047086707814275, 'min_child_weight': 1}. Best is trial 83 with value: 0.726021978021978.\n",
            "[I 2025-08-23 02:52:25,866] Trial 89 finished with value: 0.6949199668256272 and parameters: {'n_estimators': 245, 'max_depth': 3, 'learning_rate': 0.046574792680310936, 'subsample': 0.7379159966735496, 'colsample_bytree': 0.6644683336561724, 'gamma': 0.0139840533831509, 'min_child_weight': 2}. Best is trial 83 with value: 0.726021978021978.\n",
            "[I 2025-08-23 02:52:28,201] Trial 90 finished with value: 0.6289260487939734 and parameters: {'n_estimators': 307, 'max_depth': 4, 'learning_rate': 0.030380092613956907, 'subsample': 0.7067544134992229, 'colsample_bytree': 0.6316359952643965, 'gamma': 0.02966544707922983, 'min_child_weight': 10}. Best is trial 83 with value: 0.726021978021978.\n",
            "[I 2025-08-23 02:52:30,111] Trial 91 finished with value: 0.7247760038703435 and parameters: {'n_estimators': 272, 'max_depth': 4, 'learning_rate': 0.028558883141474034, 'subsample': 0.6908442620510445, 'colsample_bytree': 0.61001674457681, 'gamma': 0.04608669301150763, 'min_child_weight': 1}. Best is trial 83 with value: 0.726021978021978.\n",
            "[I 2025-08-23 02:52:32,039] Trial 92 finished with value: 0.719211901306241 and parameters: {'n_estimators': 269, 'max_depth': 4, 'learning_rate': 0.038661292183616, 'subsample': 0.7234224421339989, 'colsample_bytree': 0.611759426170923, 'gamma': 0.044932390057935145, 'min_child_weight': 1}. Best is trial 83 with value: 0.726021978021978.\n",
            "[I 2025-08-23 02:52:33,973] Trial 93 finished with value: 0.7217764876632802 and parameters: {'n_estimators': 282, 'max_depth': 4, 'learning_rate': 0.025239121302388184, 'subsample': 0.6887737570064799, 'colsample_bytree': 0.6199417399774303, 'gamma': 0.05825886922342265, 'min_child_weight': 1}. Best is trial 83 with value: 0.726021978021978.\n",
            "[I 2025-08-23 02:52:35,859] Trial 94 finished with value: 0.72255587808418 and parameters: {'n_estimators': 272, 'max_depth': 4, 'learning_rate': 0.028486779816708524, 'subsample': 0.6896926643917408, 'colsample_bytree': 0.6227439555264394, 'gamma': 0.06226613802744909, 'min_child_weight': 1}. Best is trial 83 with value: 0.726021978021978.\n",
            "[I 2025-08-23 02:52:38,932] Trial 95 finished with value: 0.7233238648144309 and parameters: {'n_estimators': 323, 'max_depth': 3, 'learning_rate': 0.024640276570909878, 'subsample': 0.6875147078299405, 'colsample_bytree': 0.6225035785312566, 'gamma': 0.05921215979953593, 'min_child_weight': 1}. Best is trial 83 with value: 0.726021978021978.\n",
            "[I 2025-08-23 02:52:41,050] Trial 96 finished with value: 0.7243383094892529 and parameters: {'n_estimators': 338, 'max_depth': 3, 'learning_rate': 0.024986885201548507, 'subsample': 0.6864589282629893, 'colsample_bytree': 0.6232240383436279, 'gamma': 0.05529138801895891, 'min_child_weight': 1}. Best is trial 83 with value: 0.726021978021978.\n",
            "[I 2025-08-23 02:52:43,207] Trial 97 finished with value: 0.6922591056742 and parameters: {'n_estimators': 339, 'max_depth': 3, 'learning_rate': 0.024234981407000183, 'subsample': 0.6398413666980398, 'colsample_bytree': 0.9522586565243936, 'gamma': 0.05709242962489078, 'min_child_weight': 2}. Best is trial 83 with value: 0.726021978021978.\n",
            "[I 2025-08-23 02:52:45,010] Trial 98 finished with value: 0.7205928536871932 and parameters: {'n_estimators': 290, 'max_depth': 3, 'learning_rate': 0.02859271936123387, 'subsample': 0.6709374422288273, 'colsample_bytree': 0.6497007795338129, 'gamma': 0.017921192279790582, 'min_child_weight': 1}. Best is trial 83 with value: 0.726021978021978.\n",
            "[I 2025-08-23 02:52:46,981] Trial 99 finished with value: 0.6964430161033934 and parameters: {'n_estimators': 321, 'max_depth': 3, 'learning_rate': 0.025895769482460886, 'subsample': 0.6513652938832353, 'colsample_bytree': 0.6350901950985968, 'gamma': 0.08691901943106506, 'min_child_weight': 2}. Best is trial 83 with value: 0.726021978021978.\n"
          ]
        },
        {
          "output_type": "stream",
          "name": "stdout",
          "text": [
            "\n",
            "Best trial found:\n",
            "  Value: 0.7260\n",
            "  Params: \n",
            "    n_estimators: 219\n",
            "    max_depth: 4\n",
            "    learning_rate: 0.03577298730002174\n",
            "    subsample: 0.7096467716188001\n",
            "    colsample_bytree: 0.6006461216221706\n",
            "    gamma: 0.04075701312346882\n",
            "    min_child_weight: 1\n"
          ]
        }
      ],
      "source": [
        "# Define the objective function for Optuna to optimize\n",
        "def objective(trial):\n",
        "    # Define the search space for hyperparameters\n",
        "    param = {\n",
        "        'objective': 'binary:logistic',\n",
        "        'eval_metric': 'logloss',\n",
        "        'use_label_encoder': False,\n",
        "        'random_state': 42,\n",
        "        'n_estimators': trial.suggest_int('n_estimators', 50, 500),\n",
        "        'max_depth': trial.suggest_int('max_depth', 3, 10),\n",
        "        'learning_rate': trial.suggest_float('learning_rate', 0.01, 0.3, log=True),\n",
        "        'subsample': trial.suggest_float('subsample', 0.6, 1.0),\n",
        "        'colsample_bytree': trial.suggest_float('colsample_bytree', 0.6, 1.0),\n",
        "        'gamma': trial.suggest_float('gamma', 0, 0.5),\n",
        "        'min_child_weight': trial.suggest_int('min_child_weight', 1, 10),\n",
        "    }\n",
        "\n",
        "    # Add class weight balancing\n",
        "    neg_count = np.sum(y_train == 0)\n",
        "    pos_count = np.sum(y_train == 1)\n",
        "    param['scale_pos_weight'] = neg_count / pos_count if pos_count > 0 else 1\n",
        "\n",
        "    model = xgb.XGBClassifier(**param)\n",
        "\n",
        "    # Perform cross-validation\n",
        "    cv = StratifiedKFold(n_splits=5, shuffle=True, random_state=42)\n",
        "    scores = cross_val_score(model, X_train, y_train, cv=cv, scoring='roc_auc', n_jobs=-1)\n",
        "\n",
        "    return np.mean(scores)\n",
        "\n",
        "# Create an Optuna study and run the optimization\n",
        "# We want to maximize the ROC AUC score\n",
        "study = optuna.create_study(direction='maximize')\n",
        "print(\"Starting Optuna hyperparameter search...\")\n",
        "study.optimize(objective, n_trials=100) # Run for 100 trials\n",
        "\n",
        "print(\"\\nBest trial found:\")\n",
        "print(f\"  Value: {study.best_value:.4f}\")\n",
        "print(\"  Params: \")\n",
        "for key, value in study.best_params.items():\n",
        "    print(f\"    {key}: {value}\")"
      ]
    },
    {
      "cell_type": "markdown",
      "id": "67fa0ada",
      "metadata": {
        "id": "67fa0ada"
      },
      "source": [
        "### Evaluate the Best Model"
      ]
    },
    {
      "cell_type": "code",
      "execution_count": 6,
      "id": "12e954d9",
      "metadata": {
        "id": "12e954d9",
        "outputId": "c4590fc3-71b3-4b2d-9099-e04688d4635d",
        "colab": {
          "base_uri": "https://localhost:8080/"
        }
      },
      "outputs": [
        {
          "output_type": "stream",
          "name": "stderr",
          "text": [
            "/usr/local/lib/python3.12/dist-packages/xgboost/training.py:183: UserWarning: [02:52:47] WARNING: /workspace/src/learner.cc:738: \n",
            "Parameters: { \"use_label_encoder\" } are not used.\n",
            "\n",
            "  bst.update(dtrain, iteration=i, fobj=obj)\n"
          ]
        },
        {
          "output_type": "stream",
          "name": "stdout",
          "text": [
            "\n",
            "--- Tuned XGBoost Model Performance ---\n",
            "Accuracy on Test Set: 0.753\n",
            "ROC AUC on Test Set:  0.757\n"
          ]
        }
      ],
      "source": [
        "# Get the best parameters\n",
        "best_params = study.best_params\n",
        "\n",
        "# Add the static parameters back in\n",
        "neg_count = np.sum(y_train == 0)\n",
        "pos_count = np.sum(y_train == 1)\n",
        "best_params['objective'] = 'binary:logistic'\n",
        "best_params['eval_metric'] = 'logloss'\n",
        "best_params['use_label_encoder'] = False\n",
        "best_params['random_state'] = 42\n",
        "best_params['scale_pos_weight'] = neg_count / pos_count if pos_count > 0 else 1\n",
        "\n",
        "# Train the final model with the best parameters\n",
        "best_model = xgb.XGBClassifier(**best_params)\n",
        "best_model.fit(X_train, y_train)\n",
        "\n",
        "# Make predictions on the test set\n",
        "y_pred = best_model.predict(X_test)\n",
        "y_pred_proba = best_model.predict_proba(X_test)[:, 1]\n",
        "\n",
        "# Calculate metrics\n",
        "tuned_accuracy = accuracy_score(y_test, y_pred)\n",
        "tuned_roc_auc = roc_auc_score(y_test, y_pred_proba)\n",
        "\n",
        "print(\"\\n--- Tuned XGBoost Model Performance ---\")\n",
        "print(f\"Accuracy on Test Set: {tuned_accuracy:.3f}\")\n",
        "print(f\"ROC AUC on Test Set:  {tuned_roc_auc:.3f}\")"
      ]
    },
    {
      "cell_type": "markdown",
      "id": "cb02ff25",
      "metadata": {
        "id": "cb02ff25"
      },
      "source": [
        "### Tuning Results Visualization"
      ]
    },
    {
      "cell_type": "code",
      "execution_count": 8,
      "id": "b2ec15fa",
      "metadata": {
        "id": "b2ec15fa",
        "outputId": "3dc45b08-c087-4e32-8254-eceb7a89b5cb",
        "colab": {
          "base_uri": "https://localhost:8080/",
          "height": 1000
        }
      },
      "outputs": [
        {
          "output_type": "display_data",
          "data": {
            "text/html": [
              "<html>\n",
              "<head><meta charset=\"utf-8\" /></head>\n",
              "<body>\n",
              "    <div>            <script src=\"https://cdnjs.cloudflare.com/ajax/libs/mathjax/2.7.5/MathJax.js?config=TeX-AMS-MML_SVG\"></script><script type=\"text/javascript\">if (window.MathJax && window.MathJax.Hub && window.MathJax.Hub.Config) {window.MathJax.Hub.Config({SVG: {font: \"STIX-Web\"}});}</script>                <script type=\"text/javascript\">window.PlotlyConfig = {MathJaxConfig: 'local'};</script>\n",
              "        <script charset=\"utf-8\" src=\"https://cdn.plot.ly/plotly-2.35.2.min.js\"></script>                <div id=\"3aa66efb-edc4-4df5-9b58-c655190b8fb0\" class=\"plotly-graph-div\" style=\"height:525px; width:100%;\"></div>            <script type=\"text/javascript\">                                    window.PLOTLYENV=window.PLOTLYENV || {};                                    if (document.getElementById(\"3aa66efb-edc4-4df5-9b58-c655190b8fb0\")) {                    Plotly.newPlot(                        \"3aa66efb-edc4-4df5-9b58-c655190b8fb0\",                        [{\"mode\":\"markers\",\"name\":\"Objective Value\",\"x\":[0,1,2,3,4,5,6,7,8,9,10,11,12,13,14,15,16,17,18,19,20,21,22,23,24,25,26,27,28,29,30,31,32,33,34,35,36,37,38,39,40,41,42,43,44,45,46,47,48,49,50,51,52,53,54,55,56,57,58,59,60,61,62,63,64,65,66,67,68,69,70,71,72,73,74,75,76,77,78,79,80,81,82,83,84,85,86,87,88,89,90,91,92,93,94,95,96,97,98,99],\"y\":[0.697274587048172,0.6996357730319994,0.6689788513373419,0.6652974635427467,0.6635001036699151,0.679432303545511,0.6494156472458359,0.7063463266293455,0.6675510401548137,0.6641085078443568,0.6697612481857764,0.7175712903448753,0.6773781878498859,0.7064694173750778,0.6986791070564655,0.6594667219572881,0.7147833298776696,0.7040132697491189,0.6782605570530098,0.6578488492639436,0.6925739857626649,0.7085672126615522,0.7163552422420347,0.6988470523187504,0.6846215356970073,0.7102551662174303,0.6952302508811942,0.7022031930333817,0.682548344737024,0.7063931854309213,0.7081371207408944,0.7154287096551248,0.6985198009537632,0.70892591056742,0.7010720160342802,0.6836326629345496,0.6958166424770198,0.7096052249637155,0.6590236367406177,0.7166169051074712,0.7051700186605848,0.718571566797982,0.7161670467896883,0.703026885064621,0.7156290690441633,0.6911727140783744,0.7167605224963716,0.695854862119013,0.7187048171953833,0.7024737023982308,0.6650084318197526,0.7142569631626235,0.7180393945676965,0.6983057571359458,0.7191136222268297,0.7021796254060405,0.6379398714493054,0.7132123850991776,0.7219451931716083,0.6872637708203747,0.6939364157854724,0.7166893358214113,0.7234555947197456,0.7157167046789689,0.6956380537701292,0.7176275485520769,0.7211539152671229,0.7182007740686985,0.69157471145207,0.682403414195867,0.7206361877116594,0.7214750846637639,0.7080484829635773,0.7231904070771996,0.7017766258898335,0.7095056672886862,0.6489695901582695,0.6722443154329947,0.6977558573501971,0.7096804547653603,0.7217116594097727,0.7201802474255304,0.7222922109337203,0.726021978021978,0.6973652636671505,0.7194461953141199,0.6967160826594789,0.7214099799571498,0.7188248669569424,0.6949199668256272,0.6289260487939734,0.7247760038703435,0.719211901306241,0.7217764876632802,0.72255587808418,0.7233238648144309,0.7243383094892529,0.6922591056742,0.7205928536871932,0.6964430161033934],\"type\":\"scatter\"},{\"mode\":\"lines\",\"name\":\"Best Value\",\"x\":[0,1,2,3,4,5,6,7,8,9,10,11,12,13,14,15,16,17,18,19,20,21,22,23,24,25,26,27,28,29,30,31,32,33,34,35,36,37,38,39,40,41,42,43,44,45,46,47,48,49,50,51,52,53,54,55,56,57,58,59,60,61,62,63,64,65,66,67,68,69,70,71,72,73,74,75,76,77,78,79,80,81,82,83,84,85,86,87,88,89,90,91,92,93,94,95,96,97,98,99],\"y\":[0.697274587048172,0.6996357730319994,0.6996357730319994,0.6996357730319994,0.6996357730319994,0.6996357730319994,0.6996357730319994,0.7063463266293455,0.7063463266293455,0.7063463266293455,0.7063463266293455,0.7175712903448753,0.7175712903448753,0.7175712903448753,0.7175712903448753,0.7175712903448753,0.7175712903448753,0.7175712903448753,0.7175712903448753,0.7175712903448753,0.7175712903448753,0.7175712903448753,0.7175712903448753,0.7175712903448753,0.7175712903448753,0.7175712903448753,0.7175712903448753,0.7175712903448753,0.7175712903448753,0.7175712903448753,0.7175712903448753,0.7175712903448753,0.7175712903448753,0.7175712903448753,0.7175712903448753,0.7175712903448753,0.7175712903448753,0.7175712903448753,0.7175712903448753,0.7175712903448753,0.7175712903448753,0.718571566797982,0.718571566797982,0.718571566797982,0.718571566797982,0.718571566797982,0.718571566797982,0.718571566797982,0.7187048171953833,0.7187048171953833,0.7187048171953833,0.7187048171953833,0.7187048171953833,0.7187048171953833,0.7191136222268297,0.7191136222268297,0.7191136222268297,0.7191136222268297,0.7219451931716083,0.7219451931716083,0.7219451931716083,0.7219451931716083,0.7234555947197456,0.7234555947197456,0.7234555947197456,0.7234555947197456,0.7234555947197456,0.7234555947197456,0.7234555947197456,0.7234555947197456,0.7234555947197456,0.7234555947197456,0.7234555947197456,0.7234555947197456,0.7234555947197456,0.7234555947197456,0.7234555947197456,0.7234555947197456,0.7234555947197456,0.7234555947197456,0.7234555947197456,0.7234555947197456,0.7234555947197456,0.726021978021978,0.726021978021978,0.726021978021978,0.726021978021978,0.726021978021978,0.726021978021978,0.726021978021978,0.726021978021978,0.726021978021978,0.726021978021978,0.726021978021978,0.726021978021978,0.726021978021978,0.726021978021978,0.726021978021978,0.726021978021978,0.726021978021978],\"type\":\"scatter\"},{\"marker\":{\"color\":\"#cccccc\"},\"mode\":\"markers\",\"name\":\"Infeasible Trial\",\"showlegend\":false,\"x\":[],\"y\":[],\"type\":\"scatter\"}],                        {\"title\":{\"text\":\"Optimization History Plot\"},\"xaxis\":{\"title\":{\"text\":\"Trial\"}},\"yaxis\":{\"title\":{\"text\":\"Objective Value\"}},\"template\":{\"data\":{\"histogram2dcontour\":[{\"type\":\"histogram2dcontour\",\"colorbar\":{\"outlinewidth\":0,\"ticks\":\"\"},\"colorscale\":[[0.0,\"#0d0887\"],[0.1111111111111111,\"#46039f\"],[0.2222222222222222,\"#7201a8\"],[0.3333333333333333,\"#9c179e\"],[0.4444444444444444,\"#bd3786\"],[0.5555555555555556,\"#d8576b\"],[0.6666666666666666,\"#ed7953\"],[0.7777777777777778,\"#fb9f3a\"],[0.8888888888888888,\"#fdca26\"],[1.0,\"#f0f921\"]]}],\"choropleth\":[{\"type\":\"choropleth\",\"colorbar\":{\"outlinewidth\":0,\"ticks\":\"\"}}],\"histogram2d\":[{\"type\":\"histogram2d\",\"colorbar\":{\"outlinewidth\":0,\"ticks\":\"\"},\"colorscale\":[[0.0,\"#0d0887\"],[0.1111111111111111,\"#46039f\"],[0.2222222222222222,\"#7201a8\"],[0.3333333333333333,\"#9c179e\"],[0.4444444444444444,\"#bd3786\"],[0.5555555555555556,\"#d8576b\"],[0.6666666666666666,\"#ed7953\"],[0.7777777777777778,\"#fb9f3a\"],[0.8888888888888888,\"#fdca26\"],[1.0,\"#f0f921\"]]}],\"heatmap\":[{\"type\":\"heatmap\",\"colorbar\":{\"outlinewidth\":0,\"ticks\":\"\"},\"colorscale\":[[0.0,\"#0d0887\"],[0.1111111111111111,\"#46039f\"],[0.2222222222222222,\"#7201a8\"],[0.3333333333333333,\"#9c179e\"],[0.4444444444444444,\"#bd3786\"],[0.5555555555555556,\"#d8576b\"],[0.6666666666666666,\"#ed7953\"],[0.7777777777777778,\"#fb9f3a\"],[0.8888888888888888,\"#fdca26\"],[1.0,\"#f0f921\"]]}],\"heatmapgl\":[{\"type\":\"heatmapgl\",\"colorbar\":{\"outlinewidth\":0,\"ticks\":\"\"},\"colorscale\":[[0.0,\"#0d0887\"],[0.1111111111111111,\"#46039f\"],[0.2222222222222222,\"#7201a8\"],[0.3333333333333333,\"#9c179e\"],[0.4444444444444444,\"#bd3786\"],[0.5555555555555556,\"#d8576b\"],[0.6666666666666666,\"#ed7953\"],[0.7777777777777778,\"#fb9f3a\"],[0.8888888888888888,\"#fdca26\"],[1.0,\"#f0f921\"]]}],\"contourcarpet\":[{\"type\":\"contourcarpet\",\"colorbar\":{\"outlinewidth\":0,\"ticks\":\"\"}}],\"contour\":[{\"type\":\"contour\",\"colorbar\":{\"outlinewidth\":0,\"ticks\":\"\"},\"colorscale\":[[0.0,\"#0d0887\"],[0.1111111111111111,\"#46039f\"],[0.2222222222222222,\"#7201a8\"],[0.3333333333333333,\"#9c179e\"],[0.4444444444444444,\"#bd3786\"],[0.5555555555555556,\"#d8576b\"],[0.6666666666666666,\"#ed7953\"],[0.7777777777777778,\"#fb9f3a\"],[0.8888888888888888,\"#fdca26\"],[1.0,\"#f0f921\"]]}],\"surface\":[{\"type\":\"surface\",\"colorbar\":{\"outlinewidth\":0,\"ticks\":\"\"},\"colorscale\":[[0.0,\"#0d0887\"],[0.1111111111111111,\"#46039f\"],[0.2222222222222222,\"#7201a8\"],[0.3333333333333333,\"#9c179e\"],[0.4444444444444444,\"#bd3786\"],[0.5555555555555556,\"#d8576b\"],[0.6666666666666666,\"#ed7953\"],[0.7777777777777778,\"#fb9f3a\"],[0.8888888888888888,\"#fdca26\"],[1.0,\"#f0f921\"]]}],\"mesh3d\":[{\"type\":\"mesh3d\",\"colorbar\":{\"outlinewidth\":0,\"ticks\":\"\"}}],\"scatter\":[{\"fillpattern\":{\"fillmode\":\"overlay\",\"size\":10,\"solidity\":0.2},\"type\":\"scatter\"}],\"parcoords\":[{\"type\":\"parcoords\",\"line\":{\"colorbar\":{\"outlinewidth\":0,\"ticks\":\"\"}}}],\"scatterpolargl\":[{\"type\":\"scatterpolargl\",\"marker\":{\"colorbar\":{\"outlinewidth\":0,\"ticks\":\"\"}}}],\"bar\":[{\"error_x\":{\"color\":\"#2a3f5f\"},\"error_y\":{\"color\":\"#2a3f5f\"},\"marker\":{\"line\":{\"color\":\"#E5ECF6\",\"width\":0.5},\"pattern\":{\"fillmode\":\"overlay\",\"size\":10,\"solidity\":0.2}},\"type\":\"bar\"}],\"scattergeo\":[{\"type\":\"scattergeo\",\"marker\":{\"colorbar\":{\"outlinewidth\":0,\"ticks\":\"\"}}}],\"scatterpolar\":[{\"type\":\"scatterpolar\",\"marker\":{\"colorbar\":{\"outlinewidth\":0,\"ticks\":\"\"}}}],\"histogram\":[{\"marker\":{\"pattern\":{\"fillmode\":\"overlay\",\"size\":10,\"solidity\":0.2}},\"type\":\"histogram\"}],\"scattergl\":[{\"type\":\"scattergl\",\"marker\":{\"colorbar\":{\"outlinewidth\":0,\"ticks\":\"\"}}}],\"scatter3d\":[{\"type\":\"scatter3d\",\"line\":{\"colorbar\":{\"outlinewidth\":0,\"ticks\":\"\"}},\"marker\":{\"colorbar\":{\"outlinewidth\":0,\"ticks\":\"\"}}}],\"scattermapbox\":[{\"type\":\"scattermapbox\",\"marker\":{\"colorbar\":{\"outlinewidth\":0,\"ticks\":\"\"}}}],\"scatterternary\":[{\"type\":\"scatterternary\",\"marker\":{\"colorbar\":{\"outlinewidth\":0,\"ticks\":\"\"}}}],\"scattercarpet\":[{\"type\":\"scattercarpet\",\"marker\":{\"colorbar\":{\"outlinewidth\":0,\"ticks\":\"\"}}}],\"carpet\":[{\"aaxis\":{\"endlinecolor\":\"#2a3f5f\",\"gridcolor\":\"white\",\"linecolor\":\"white\",\"minorgridcolor\":\"white\",\"startlinecolor\":\"#2a3f5f\"},\"baxis\":{\"endlinecolor\":\"#2a3f5f\",\"gridcolor\":\"white\",\"linecolor\":\"white\",\"minorgridcolor\":\"white\",\"startlinecolor\":\"#2a3f5f\"},\"type\":\"carpet\"}],\"table\":[{\"cells\":{\"fill\":{\"color\":\"#EBF0F8\"},\"line\":{\"color\":\"white\"}},\"header\":{\"fill\":{\"color\":\"#C8D4E3\"},\"line\":{\"color\":\"white\"}},\"type\":\"table\"}],\"barpolar\":[{\"marker\":{\"line\":{\"color\":\"#E5ECF6\",\"width\":0.5},\"pattern\":{\"fillmode\":\"overlay\",\"size\":10,\"solidity\":0.2}},\"type\":\"barpolar\"}],\"pie\":[{\"automargin\":true,\"type\":\"pie\"}]},\"layout\":{\"autotypenumbers\":\"strict\",\"colorway\":[\"#636efa\",\"#EF553B\",\"#00cc96\",\"#ab63fa\",\"#FFA15A\",\"#19d3f3\",\"#FF6692\",\"#B6E880\",\"#FF97FF\",\"#FECB52\"],\"font\":{\"color\":\"#2a3f5f\"},\"hovermode\":\"closest\",\"hoverlabel\":{\"align\":\"left\"},\"paper_bgcolor\":\"white\",\"plot_bgcolor\":\"#E5ECF6\",\"polar\":{\"bgcolor\":\"#E5ECF6\",\"angularaxis\":{\"gridcolor\":\"white\",\"linecolor\":\"white\",\"ticks\":\"\"},\"radialaxis\":{\"gridcolor\":\"white\",\"linecolor\":\"white\",\"ticks\":\"\"}},\"ternary\":{\"bgcolor\":\"#E5ECF6\",\"aaxis\":{\"gridcolor\":\"white\",\"linecolor\":\"white\",\"ticks\":\"\"},\"baxis\":{\"gridcolor\":\"white\",\"linecolor\":\"white\",\"ticks\":\"\"},\"caxis\":{\"gridcolor\":\"white\",\"linecolor\":\"white\",\"ticks\":\"\"}},\"coloraxis\":{\"colorbar\":{\"outlinewidth\":0,\"ticks\":\"\"}},\"colorscale\":{\"sequential\":[[0.0,\"#0d0887\"],[0.1111111111111111,\"#46039f\"],[0.2222222222222222,\"#7201a8\"],[0.3333333333333333,\"#9c179e\"],[0.4444444444444444,\"#bd3786\"],[0.5555555555555556,\"#d8576b\"],[0.6666666666666666,\"#ed7953\"],[0.7777777777777778,\"#fb9f3a\"],[0.8888888888888888,\"#fdca26\"],[1.0,\"#f0f921\"]],\"sequentialminus\":[[0.0,\"#0d0887\"],[0.1111111111111111,\"#46039f\"],[0.2222222222222222,\"#7201a8\"],[0.3333333333333333,\"#9c179e\"],[0.4444444444444444,\"#bd3786\"],[0.5555555555555556,\"#d8576b\"],[0.6666666666666666,\"#ed7953\"],[0.7777777777777778,\"#fb9f3a\"],[0.8888888888888888,\"#fdca26\"],[1.0,\"#f0f921\"]],\"diverging\":[[0,\"#8e0152\"],[0.1,\"#c51b7d\"],[0.2,\"#de77ae\"],[0.3,\"#f1b6da\"],[0.4,\"#fde0ef\"],[0.5,\"#f7f7f7\"],[0.6,\"#e6f5d0\"],[0.7,\"#b8e186\"],[0.8,\"#7fbc41\"],[0.9,\"#4d9221\"],[1,\"#276419\"]]},\"xaxis\":{\"gridcolor\":\"white\",\"linecolor\":\"white\",\"ticks\":\"\",\"title\":{\"standoff\":15},\"zerolinecolor\":\"white\",\"automargin\":true,\"zerolinewidth\":2},\"yaxis\":{\"gridcolor\":\"white\",\"linecolor\":\"white\",\"ticks\":\"\",\"title\":{\"standoff\":15},\"zerolinecolor\":\"white\",\"automargin\":true,\"zerolinewidth\":2},\"scene\":{\"xaxis\":{\"backgroundcolor\":\"#E5ECF6\",\"gridcolor\":\"white\",\"linecolor\":\"white\",\"showbackground\":true,\"ticks\":\"\",\"zerolinecolor\":\"white\",\"gridwidth\":2},\"yaxis\":{\"backgroundcolor\":\"#E5ECF6\",\"gridcolor\":\"white\",\"linecolor\":\"white\",\"showbackground\":true,\"ticks\":\"\",\"zerolinecolor\":\"white\",\"gridwidth\":2},\"zaxis\":{\"backgroundcolor\":\"#E5ECF6\",\"gridcolor\":\"white\",\"linecolor\":\"white\",\"showbackground\":true,\"ticks\":\"\",\"zerolinecolor\":\"white\",\"gridwidth\":2}},\"shapedefaults\":{\"line\":{\"color\":\"#2a3f5f\"}},\"annotationdefaults\":{\"arrowcolor\":\"#2a3f5f\",\"arrowhead\":0,\"arrowwidth\":1},\"geo\":{\"bgcolor\":\"white\",\"landcolor\":\"#E5ECF6\",\"subunitcolor\":\"white\",\"showland\":true,\"showlakes\":true,\"lakecolor\":\"white\"},\"title\":{\"x\":0.05},\"mapbox\":{\"style\":\"light\"}}}},                        {\"responsive\": true}                    ).then(function(){\n",
              "                            \n",
              "var gd = document.getElementById('3aa66efb-edc4-4df5-9b58-c655190b8fb0');\n",
              "var x = new MutationObserver(function (mutations, observer) {{\n",
              "        var display = window.getComputedStyle(gd).display;\n",
              "        if (!display || display === 'none') {{\n",
              "            console.log([gd, 'removed!']);\n",
              "            Plotly.purge(gd);\n",
              "            observer.disconnect();\n",
              "        }}\n",
              "}});\n",
              "\n",
              "// Listen for the removal of the full notebook cells\n",
              "var notebookContainer = gd.closest('#notebook-container');\n",
              "if (notebookContainer) {{\n",
              "    x.observe(notebookContainer, {childList: true});\n",
              "}}\n",
              "\n",
              "// Listen for the clearing of the current output cell\n",
              "var outputEl = gd.closest('.output');\n",
              "if (outputEl) {{\n",
              "    x.observe(outputEl, {childList: true});\n",
              "}}\n",
              "\n",
              "                        })                };                            </script>        </div>\n",
              "</body>\n",
              "</html>"
            ]
          },
          "metadata": {}
        },
        {
          "output_type": "display_data",
          "data": {
            "text/html": [
              "<html>\n",
              "<head><meta charset=\"utf-8\" /></head>\n",
              "<body>\n",
              "    <div>            <script src=\"https://cdnjs.cloudflare.com/ajax/libs/mathjax/2.7.5/MathJax.js?config=TeX-AMS-MML_SVG\"></script><script type=\"text/javascript\">if (window.MathJax && window.MathJax.Hub && window.MathJax.Hub.Config) {window.MathJax.Hub.Config({SVG: {font: \"STIX-Web\"}});}</script>                <script type=\"text/javascript\">window.PlotlyConfig = {MathJaxConfig: 'local'};</script>\n",
              "        <script charset=\"utf-8\" src=\"https://cdn.plot.ly/plotly-2.35.2.min.js\"></script>                <div id=\"2c9d7551-6e2b-4d28-9835-770d790da652\" class=\"plotly-graph-div\" style=\"height:525px; width:100%;\"></div>            <script type=\"text/javascript\">                                    window.PLOTLYENV=window.PLOTLYENV || {};                                    if (document.getElementById(\"2c9d7551-6e2b-4d28-9835-770d790da652\")) {                    Plotly.newPlot(                        \"2c9d7551-6e2b-4d28-9835-770d790da652\",                        [{\"cliponaxis\":false,\"hovertemplate\":[\"max_depth (IntDistribution): 0.0011388772141262345\\u003cextra\\u003e\\u003c\\u002fextra\\u003e\",\"gamma (FloatDistribution): 0.004074114853296782\\u003cextra\\u003e\\u003c\\u002fextra\\u003e\",\"n_estimators (IntDistribution): 0.0052108115631402715\\u003cextra\\u003e\\u003c\\u002fextra\\u003e\",\"learning_rate (FloatDistribution): 0.007366979260778994\\u003cextra\\u003e\\u003c\\u002fextra\\u003e\",\"colsample_bytree (FloatDistribution): 0.013190760023484691\\u003cextra\\u003e\\u003c\\u002fextra\\u003e\",\"subsample (FloatDistribution): 0.01584023509611\\u003cextra\\u003e\\u003c\\u002fextra\\u003e\",\"min_child_weight (IntDistribution): 0.9531782219890629\\u003cextra\\u003e\\u003c\\u002fextra\\u003e\"],\"name\":\"Objective Value\",\"orientation\":\"h\",\"text\":[\"\\u003c0.01\",\"\\u003c0.01\",\"\\u003c0.01\",\"\\u003c0.01\",\"0.01\",\"0.02\",\"0.95\"],\"textposition\":\"outside\",\"x\":[0.0011388772141262345,0.004074114853296782,0.0052108115631402715,0.007366979260778994,0.013190760023484691,0.01584023509611,0.9531782219890629],\"y\":[\"max_depth\",\"gamma\",\"n_estimators\",\"learning_rate\",\"colsample_bytree\",\"subsample\",\"min_child_weight\"],\"type\":\"bar\"}],                        {\"title\":{\"text\":\"Hyperparameter Importances\"},\"xaxis\":{\"title\":{\"text\":\"Hyperparameter Importance\"}},\"yaxis\":{\"title\":{\"text\":\"Hyperparameter\"}},\"template\":{\"data\":{\"histogram2dcontour\":[{\"type\":\"histogram2dcontour\",\"colorbar\":{\"outlinewidth\":0,\"ticks\":\"\"},\"colorscale\":[[0.0,\"#0d0887\"],[0.1111111111111111,\"#46039f\"],[0.2222222222222222,\"#7201a8\"],[0.3333333333333333,\"#9c179e\"],[0.4444444444444444,\"#bd3786\"],[0.5555555555555556,\"#d8576b\"],[0.6666666666666666,\"#ed7953\"],[0.7777777777777778,\"#fb9f3a\"],[0.8888888888888888,\"#fdca26\"],[1.0,\"#f0f921\"]]}],\"choropleth\":[{\"type\":\"choropleth\",\"colorbar\":{\"outlinewidth\":0,\"ticks\":\"\"}}],\"histogram2d\":[{\"type\":\"histogram2d\",\"colorbar\":{\"outlinewidth\":0,\"ticks\":\"\"},\"colorscale\":[[0.0,\"#0d0887\"],[0.1111111111111111,\"#46039f\"],[0.2222222222222222,\"#7201a8\"],[0.3333333333333333,\"#9c179e\"],[0.4444444444444444,\"#bd3786\"],[0.5555555555555556,\"#d8576b\"],[0.6666666666666666,\"#ed7953\"],[0.7777777777777778,\"#fb9f3a\"],[0.8888888888888888,\"#fdca26\"],[1.0,\"#f0f921\"]]}],\"heatmap\":[{\"type\":\"heatmap\",\"colorbar\":{\"outlinewidth\":0,\"ticks\":\"\"},\"colorscale\":[[0.0,\"#0d0887\"],[0.1111111111111111,\"#46039f\"],[0.2222222222222222,\"#7201a8\"],[0.3333333333333333,\"#9c179e\"],[0.4444444444444444,\"#bd3786\"],[0.5555555555555556,\"#d8576b\"],[0.6666666666666666,\"#ed7953\"],[0.7777777777777778,\"#fb9f3a\"],[0.8888888888888888,\"#fdca26\"],[1.0,\"#f0f921\"]]}],\"heatmapgl\":[{\"type\":\"heatmapgl\",\"colorbar\":{\"outlinewidth\":0,\"ticks\":\"\"},\"colorscale\":[[0.0,\"#0d0887\"],[0.1111111111111111,\"#46039f\"],[0.2222222222222222,\"#7201a8\"],[0.3333333333333333,\"#9c179e\"],[0.4444444444444444,\"#bd3786\"],[0.5555555555555556,\"#d8576b\"],[0.6666666666666666,\"#ed7953\"],[0.7777777777777778,\"#fb9f3a\"],[0.8888888888888888,\"#fdca26\"],[1.0,\"#f0f921\"]]}],\"contourcarpet\":[{\"type\":\"contourcarpet\",\"colorbar\":{\"outlinewidth\":0,\"ticks\":\"\"}}],\"contour\":[{\"type\":\"contour\",\"colorbar\":{\"outlinewidth\":0,\"ticks\":\"\"},\"colorscale\":[[0.0,\"#0d0887\"],[0.1111111111111111,\"#46039f\"],[0.2222222222222222,\"#7201a8\"],[0.3333333333333333,\"#9c179e\"],[0.4444444444444444,\"#bd3786\"],[0.5555555555555556,\"#d8576b\"],[0.6666666666666666,\"#ed7953\"],[0.7777777777777778,\"#fb9f3a\"],[0.8888888888888888,\"#fdca26\"],[1.0,\"#f0f921\"]]}],\"surface\":[{\"type\":\"surface\",\"colorbar\":{\"outlinewidth\":0,\"ticks\":\"\"},\"colorscale\":[[0.0,\"#0d0887\"],[0.1111111111111111,\"#46039f\"],[0.2222222222222222,\"#7201a8\"],[0.3333333333333333,\"#9c179e\"],[0.4444444444444444,\"#bd3786\"],[0.5555555555555556,\"#d8576b\"],[0.6666666666666666,\"#ed7953\"],[0.7777777777777778,\"#fb9f3a\"],[0.8888888888888888,\"#fdca26\"],[1.0,\"#f0f921\"]]}],\"mesh3d\":[{\"type\":\"mesh3d\",\"colorbar\":{\"outlinewidth\":0,\"ticks\":\"\"}}],\"scatter\":[{\"fillpattern\":{\"fillmode\":\"overlay\",\"size\":10,\"solidity\":0.2},\"type\":\"scatter\"}],\"parcoords\":[{\"type\":\"parcoords\",\"line\":{\"colorbar\":{\"outlinewidth\":0,\"ticks\":\"\"}}}],\"scatterpolargl\":[{\"type\":\"scatterpolargl\",\"marker\":{\"colorbar\":{\"outlinewidth\":0,\"ticks\":\"\"}}}],\"bar\":[{\"error_x\":{\"color\":\"#2a3f5f\"},\"error_y\":{\"color\":\"#2a3f5f\"},\"marker\":{\"line\":{\"color\":\"#E5ECF6\",\"width\":0.5},\"pattern\":{\"fillmode\":\"overlay\",\"size\":10,\"solidity\":0.2}},\"type\":\"bar\"}],\"scattergeo\":[{\"type\":\"scattergeo\",\"marker\":{\"colorbar\":{\"outlinewidth\":0,\"ticks\":\"\"}}}],\"scatterpolar\":[{\"type\":\"scatterpolar\",\"marker\":{\"colorbar\":{\"outlinewidth\":0,\"ticks\":\"\"}}}],\"histogram\":[{\"marker\":{\"pattern\":{\"fillmode\":\"overlay\",\"size\":10,\"solidity\":0.2}},\"type\":\"histogram\"}],\"scattergl\":[{\"type\":\"scattergl\",\"marker\":{\"colorbar\":{\"outlinewidth\":0,\"ticks\":\"\"}}}],\"scatter3d\":[{\"type\":\"scatter3d\",\"line\":{\"colorbar\":{\"outlinewidth\":0,\"ticks\":\"\"}},\"marker\":{\"colorbar\":{\"outlinewidth\":0,\"ticks\":\"\"}}}],\"scattermapbox\":[{\"type\":\"scattermapbox\",\"marker\":{\"colorbar\":{\"outlinewidth\":0,\"ticks\":\"\"}}}],\"scatterternary\":[{\"type\":\"scatterternary\",\"marker\":{\"colorbar\":{\"outlinewidth\":0,\"ticks\":\"\"}}}],\"scattercarpet\":[{\"type\":\"scattercarpet\",\"marker\":{\"colorbar\":{\"outlinewidth\":0,\"ticks\":\"\"}}}],\"carpet\":[{\"aaxis\":{\"endlinecolor\":\"#2a3f5f\",\"gridcolor\":\"white\",\"linecolor\":\"white\",\"minorgridcolor\":\"white\",\"startlinecolor\":\"#2a3f5f\"},\"baxis\":{\"endlinecolor\":\"#2a3f5f\",\"gridcolor\":\"white\",\"linecolor\":\"white\",\"minorgridcolor\":\"white\",\"startlinecolor\":\"#2a3f5f\"},\"type\":\"carpet\"}],\"table\":[{\"cells\":{\"fill\":{\"color\":\"#EBF0F8\"},\"line\":{\"color\":\"white\"}},\"header\":{\"fill\":{\"color\":\"#C8D4E3\"},\"line\":{\"color\":\"white\"}},\"type\":\"table\"}],\"barpolar\":[{\"marker\":{\"line\":{\"color\":\"#E5ECF6\",\"width\":0.5},\"pattern\":{\"fillmode\":\"overlay\",\"size\":10,\"solidity\":0.2}},\"type\":\"barpolar\"}],\"pie\":[{\"automargin\":true,\"type\":\"pie\"}]},\"layout\":{\"autotypenumbers\":\"strict\",\"colorway\":[\"#636efa\",\"#EF553B\",\"#00cc96\",\"#ab63fa\",\"#FFA15A\",\"#19d3f3\",\"#FF6692\",\"#B6E880\",\"#FF97FF\",\"#FECB52\"],\"font\":{\"color\":\"#2a3f5f\"},\"hovermode\":\"closest\",\"hoverlabel\":{\"align\":\"left\"},\"paper_bgcolor\":\"white\",\"plot_bgcolor\":\"#E5ECF6\",\"polar\":{\"bgcolor\":\"#E5ECF6\",\"angularaxis\":{\"gridcolor\":\"white\",\"linecolor\":\"white\",\"ticks\":\"\"},\"radialaxis\":{\"gridcolor\":\"white\",\"linecolor\":\"white\",\"ticks\":\"\"}},\"ternary\":{\"bgcolor\":\"#E5ECF6\",\"aaxis\":{\"gridcolor\":\"white\",\"linecolor\":\"white\",\"ticks\":\"\"},\"baxis\":{\"gridcolor\":\"white\",\"linecolor\":\"white\",\"ticks\":\"\"},\"caxis\":{\"gridcolor\":\"white\",\"linecolor\":\"white\",\"ticks\":\"\"}},\"coloraxis\":{\"colorbar\":{\"outlinewidth\":0,\"ticks\":\"\"}},\"colorscale\":{\"sequential\":[[0.0,\"#0d0887\"],[0.1111111111111111,\"#46039f\"],[0.2222222222222222,\"#7201a8\"],[0.3333333333333333,\"#9c179e\"],[0.4444444444444444,\"#bd3786\"],[0.5555555555555556,\"#d8576b\"],[0.6666666666666666,\"#ed7953\"],[0.7777777777777778,\"#fb9f3a\"],[0.8888888888888888,\"#fdca26\"],[1.0,\"#f0f921\"]],\"sequentialminus\":[[0.0,\"#0d0887\"],[0.1111111111111111,\"#46039f\"],[0.2222222222222222,\"#7201a8\"],[0.3333333333333333,\"#9c179e\"],[0.4444444444444444,\"#bd3786\"],[0.5555555555555556,\"#d8576b\"],[0.6666666666666666,\"#ed7953\"],[0.7777777777777778,\"#fb9f3a\"],[0.8888888888888888,\"#fdca26\"],[1.0,\"#f0f921\"]],\"diverging\":[[0,\"#8e0152\"],[0.1,\"#c51b7d\"],[0.2,\"#de77ae\"],[0.3,\"#f1b6da\"],[0.4,\"#fde0ef\"],[0.5,\"#f7f7f7\"],[0.6,\"#e6f5d0\"],[0.7,\"#b8e186\"],[0.8,\"#7fbc41\"],[0.9,\"#4d9221\"],[1,\"#276419\"]]},\"xaxis\":{\"gridcolor\":\"white\",\"linecolor\":\"white\",\"ticks\":\"\",\"title\":{\"standoff\":15},\"zerolinecolor\":\"white\",\"automargin\":true,\"zerolinewidth\":2},\"yaxis\":{\"gridcolor\":\"white\",\"linecolor\":\"white\",\"ticks\":\"\",\"title\":{\"standoff\":15},\"zerolinecolor\":\"white\",\"automargin\":true,\"zerolinewidth\":2},\"scene\":{\"xaxis\":{\"backgroundcolor\":\"#E5ECF6\",\"gridcolor\":\"white\",\"linecolor\":\"white\",\"showbackground\":true,\"ticks\":\"\",\"zerolinecolor\":\"white\",\"gridwidth\":2},\"yaxis\":{\"backgroundcolor\":\"#E5ECF6\",\"gridcolor\":\"white\",\"linecolor\":\"white\",\"showbackground\":true,\"ticks\":\"\",\"zerolinecolor\":\"white\",\"gridwidth\":2},\"zaxis\":{\"backgroundcolor\":\"#E5ECF6\",\"gridcolor\":\"white\",\"linecolor\":\"white\",\"showbackground\":true,\"ticks\":\"\",\"zerolinecolor\":\"white\",\"gridwidth\":2}},\"shapedefaults\":{\"line\":{\"color\":\"#2a3f5f\"}},\"annotationdefaults\":{\"arrowcolor\":\"#2a3f5f\",\"arrowhead\":0,\"arrowwidth\":1},\"geo\":{\"bgcolor\":\"white\",\"landcolor\":\"#E5ECF6\",\"subunitcolor\":\"white\",\"showland\":true,\"showlakes\":true,\"lakecolor\":\"white\"},\"title\":{\"x\":0.05},\"mapbox\":{\"style\":\"light\"}}}},                        {\"responsive\": true}                    ).then(function(){\n",
              "                            \n",
              "var gd = document.getElementById('2c9d7551-6e2b-4d28-9835-770d790da652');\n",
              "var x = new MutationObserver(function (mutations, observer) {{\n",
              "        var display = window.getComputedStyle(gd).display;\n",
              "        if (!display || display === 'none') {{\n",
              "            console.log([gd, 'removed!']);\n",
              "            Plotly.purge(gd);\n",
              "            observer.disconnect();\n",
              "        }}\n",
              "}});\n",
              "\n",
              "// Listen for the removal of the full notebook cells\n",
              "var notebookContainer = gd.closest('#notebook-container');\n",
              "if (notebookContainer) {{\n",
              "    x.observe(notebookContainer, {childList: true});\n",
              "}}\n",
              "\n",
              "// Listen for the clearing of the current output cell\n",
              "var outputEl = gd.closest('.output');\n",
              "if (outputEl) {{\n",
              "    x.observe(outputEl, {childList: true});\n",
              "}}\n",
              "\n",
              "                        })                };                            </script>        </div>\n",
              "</body>\n",
              "</html>"
            ]
          },
          "metadata": {}
        }
      ],
      "source": [
        "from optuna.visualization import plot_optimization_history, plot_param_importances\n",
        "\n",
        "# Plot optimization history\n",
        "fig1 = plot_optimization_history(study)\n",
        "fig1.show()\n",
        "\n",
        "# Plot hyperparameter importances\n",
        "fig2 = plot_param_importances(study)\n",
        "fig2.show()"
      ]
    },
    {
      "cell_type": "markdown",
      "id": "809667eb",
      "metadata": {
        "id": "809667eb"
      },
      "source": [
        "### Final Comparison"
      ]
    },
    {
      "cell_type": "code",
      "execution_count": 9,
      "id": "02fc3565",
      "metadata": {
        "id": "02fc3565",
        "outputId": "8f2ebbc6-2150-4fc7-8655-704f8fff6c7e",
        "colab": {
          "base_uri": "https://localhost:8080/"
        }
      },
      "outputs": [
        {
          "output_type": "stream",
          "name": "stdout",
          "text": [
            "\n",
            "--- Comparison ---\n",
            "Metric         | RandomForest (Baseline) | Tuned XGBoost Model\n",
            "----------------|-------------------------|---------------------\n",
            "ROC AUC       | 0.761                   | 0.757\n"
          ]
        }
      ],
      "source": [
        "print(\"\\n--- Comparison ---\")\n",
        "print(\"Metric         | RandomForest (Baseline) | Tuned XGBoost Model\")\n",
        "print(\"----------------|-------------------------|---------------------\")\n",
        "rf_roc_auc = 0.761 #\n",
        "print(f\"ROC AUC       | {rf_roc_auc:.3f}                   | {tuned_roc_auc:.3f}\")"
      ]
    }
  ],
  "metadata": {
    "kernelspec": {
      "display_name": "Python 3",
      "language": "python",
      "name": "python3"
    },
    "language_info": {
      "codemirror_mode": {
        "name": "ipython",
        "version": 3
      },
      "file_extension": ".py",
      "mimetype": "text/x-python",
      "name": "python",
      "nbconvert_exporter": "python",
      "pygments_lexer": "ipython3",
      "version": "3.10.0"
    },
    "colab": {
      "provenance": []
    }
  },
<<<<<<< HEAD
  {
   "cell_type": "markdown",
   "id": "4996bff4",
   "metadata": {},
   "source": [
    "### Setup"
   ]
  },
  {
   "cell_type": "code",
   "execution_count": null,
   "id": "16bf103e",
   "metadata": {},
   "outputs": [],
   "source": [
    "import pandas as pd\n",
    "import numpy as np\n",
    "import xgboost as xgb\n",
    "from sklearn.model_selection import StratifiedKFold, cross_val_score, train_test_split\n",
    "from sklearn.metrics import accuracy_score, roc_auc_score\n",
    "import ast \n",
    "import matplotlib.pyplot as plt\n",
    "import seaborn as sns\n",
    "import optuna\n",
    "\n",
    "print(\"Libraries imported successfully.\")"
   ]
  },
  {
   "cell_type": "markdown",
   "id": "f41381c8",
   "metadata": {},
   "source": [
    "### Load the Processed Data"
   ]
  },
  {
   "cell_type": "code",
   "execution_count": null,
   "id": "9d282f87",
   "metadata": {},
   "outputs": [],
   "source": [
    "try:\n",
    "    df = pd.read_csv('data/processed/dili_data_clean.csv')\n",
    "    print(\"Processed data loaded successfully.\")\n",
    "    print(f\"Shape of the dataset: {df.shape}\")\n",
    "except FileNotFoundError:\n",
    "    print(\"Error: dili_data_clean.csv not found.\")\n",
    "    print(\"Please make sure you have uploaded the file to your Colab session.\")"
   ]
  },
  {
   "cell_type": "markdown",
   "id": "95ffee20",
   "metadata": {},
   "source": [
    "### Prepare Data for Modeling"
   ]
  },
  {
   "cell_type": "code",
   "execution_count": null,
   "id": "65aa6746",
   "metadata": {},
   "outputs": [],
   "source": [
    "# Drop rows with missing fingerprints\n",
    "df.dropna(subset=['fingerprint'], inplace=True)\n",
    "\n",
    "# Convert the string representation of the list back into a list of integers\n",
    "df['fingerprint'] = df['fingerprint'].apply(ast.literal_eval)\n",
    "\n",
    "# Separate features (X) and target (y)\n",
    "X = np.array(df['fingerprint'].tolist())\n",
    "y = df['dili_concern'].values\n",
    "\n",
    "# Create a train/test split for final evaluation\n",
    "X_train, X_test, y_train, y_test = train_test_split(X, y, test_size=0.2, random_state=42, stratify=y)\n",
    "\n",
    "\n",
    "print(f\"Data prepared. Training set shape: {X_train.shape}, Test set shape: {X_test.shape}\")"
   ]
  },
  {
   "cell_type": "markdown",
   "id": "d5f4f20c",
   "metadata": {},
   "source": [
    "### Fine-Tune the XGBoost Model with Optuna\n",
    "\n",
    "Use Optuna to perform a more intelligent search for the best hyperparameters."
   ]
  },
  {
   "cell_type": "code",
   "execution_count": null,
   "id": "d32ef2c4",
   "metadata": {},
   "outputs": [],
   "source": [
    "def objective(trial):\n",
    "    # Define the search space for hyperparameters\n",
    "    param = {\n",
    "        'objective': 'binary:logistic',\n",
    "        'eval_metric': 'logloss',\n",
    "        'use_label_encoder': False,\n",
    "        'random_state': 42,\n",
    "        'n_estimators': trial.suggest_int('n_estimators', 50, 500),\n",
    "        'max_depth': trial.suggest_int('max_depth', 3, 10),\n",
    "        'learning_rate': trial.suggest_float('learning_rate', 0.01, 0.3, log=True),\n",
    "        'subsample': trial.suggest_float('subsample', 0.6, 1.0),\n",
    "        'colsample_bytree': trial.suggest_float('colsample_bytree', 0.6, 1.0),\n",
    "        'gamma': trial.suggest_float('gamma', 0, 0.5),\n",
    "        'min_child_weight': trial.suggest_int('min_child_weight', 1, 10),\n",
    "    }\n",
    "\n",
    "    # Add class weight balancing\n",
    "    neg_count = np.sum(y_train == 0)\n",
    "    pos_count = np.sum(y_train == 1)\n",
    "    param['scale_pos_weight'] = neg_count / pos_count if pos_count > 0 else 1\n",
    "\n",
    "    model = xgb.XGBClassifier(**param)\n",
    "    \n",
    "    # Perform cross-validation\n",
    "    cv = StratifiedKFold(n_splits=5, shuffle=True, random_state=42)\n",
    "    scores = cross_val_score(model, X_train, y_train, cv=cv, scoring='roc_auc', n_jobs=-1)\n",
    "    \n",
    "    return np.mean(scores)\n",
    "\n",
    "# Create an Optuna study and run the optimization\n",
    "# We want to maximize the ROC AUC score\n",
    "study = optuna.create_study(direction='maximize')\n",
    "print(\"Starting Optuna hyperparameter search...\")\n",
    "study.optimize(objective, n_trials=100) # Run for 100 trials\n",
    "\n",
    "print(\"\\nBest trial found:\")\n",
    "print(f\"  Value: {study.best_value:.4f}\")\n",
    "print(\"  Params: \")\n",
    "for key, value in study.best_params.items():\n",
    "    print(f\"    {key}: {value}\")"
   ]
  },
  {
   "cell_type": "markdown",
   "id": "67fa0ada",
   "metadata": {},
   "source": [
    "### Evaluate the Best Model"
   ]
  },
  {
   "cell_type": "code",
   "execution_count": null,
   "id": "12e954d9",
   "metadata": {},
   "outputs": [],
   "source": [
    "# Get the best parameters\n",
    "best_params = study.best_params\n",
    "\n",
    "# Add the static parameters back in\n",
    "neg_count = np.sum(y_train == 0)\n",
    "pos_count = np.sum(y_train == 1)\n",
    "best_params['objective'] = 'binary:logistic'\n",
    "best_params['eval_metric'] = 'logloss'\n",
    "best_params['use_label_encoder'] = False\n",
    "best_params['random_state'] = 42\n",
    "best_params['scale_pos_weight'] = neg_count / pos_count if pos_count > 0 else 1\n",
    "\n",
    "# Train the final model with the best parameters\n",
    "best_model = xgb.XGBClassifier(**best_params)\n",
    "best_model.fit(X_train, y_train)\n",
    "\n",
    "# Make predictions on the test set\n",
    "y_pred = best_model.predict(X_test)\n",
    "y_pred_proba = best_model.predict_proba(X_test)[:, 1]\n",
    "\n",
    "# Calculate metrics\n",
    "tuned_accuracy = accuracy_score(y_test, y_pred)\n",
    "tuned_roc_auc = roc_auc_score(y_test, y_pred_proba)\n",
    "\n",
    "print(\"\\n--- Tuned XGBoost Model Performance ---\")\n",
    "print(f\"Accuracy on Test Set: {tuned_accuracy:.3f}\")\n",
    "print(f\"ROC AUC on Test Set:  {tuned_roc_auc:.3f}\")"
   ]
  },
  {
   "cell_type": "markdown",
   "id": "cb02ff25",
   "metadata": {},
   "source": [
    "### Tuning Results Visualization"
   ]
  },
  {
   "cell_type": "code",
   "execution_count": null,
   "id": "b2ec15fa",
   "metadata": {},
   "outputs": [],
   "source": [
    "# Plot optimization history\n",
    "fig1 = plot_optimization_history(study)\n",
    "fig1.show()\n",
    "\n",
    "# Plot hyperparameter importances\n",
    "fig2 = plot_param_importances(study)\n",
    "fig2.show()"
   ]
  },
  {
   "cell_type": "markdown",
   "id": "809667eb",
   "metadata": {},
   "source": [
    "### Final Comparison"
   ]
  },
  {
   "cell_type": "code",
   "execution_count": null,
   "id": "02fc3565",
   "metadata": {},
   "outputs": [],
   "source": [
    "print(\"\\n--- Comparison ---\")\n",
    "print(\"Metric         | RandomForest (Baseline) | Tuned XGBoost Model\")\n",
    "print(\"----------------|-------------------------|---------------------\")\n",
    "rf_roc_auc = 0.761 # From our previous best model\n",
    "print(f\"ROC AUC       | {rf_roc_auc:.3f}                   | {tuned_roc_auc:.3f}\")"
   ]
  }
 ],
 "metadata": {
  "kernelspec": {
   "display_name": "Python 3",
   "language": "python",
   "name": "python3"
  },
  "language_info": {
   "codemirror_mode": {
    "name": "ipython",
    "version": 3
   },
   "file_extension": ".py",
   "mimetype": "text/x-python",
   "name": "python",
   "nbconvert_exporter": "python",
   "pygments_lexer": "ipython3",
   "version": "3.10.0"
  }
 },
 "nbformat": 4,
 "nbformat_minor": 5
=======
  "nbformat": 4,
  "nbformat_minor": 5
>>>>>>> 95ab535e
}<|MERGE_RESOLUTION|>--- conflicted
+++ resolved
@@ -603,264 +603,6 @@
       "provenance": []
     }
   },
-<<<<<<< HEAD
-  {
-   "cell_type": "markdown",
-   "id": "4996bff4",
-   "metadata": {},
-   "source": [
-    "### Setup"
-   ]
-  },
-  {
-   "cell_type": "code",
-   "execution_count": null,
-   "id": "16bf103e",
-   "metadata": {},
-   "outputs": [],
-   "source": [
-    "import pandas as pd\n",
-    "import numpy as np\n",
-    "import xgboost as xgb\n",
-    "from sklearn.model_selection import StratifiedKFold, cross_val_score, train_test_split\n",
-    "from sklearn.metrics import accuracy_score, roc_auc_score\n",
-    "import ast \n",
-    "import matplotlib.pyplot as plt\n",
-    "import seaborn as sns\n",
-    "import optuna\n",
-    "\n",
-    "print(\"Libraries imported successfully.\")"
-   ]
-  },
-  {
-   "cell_type": "markdown",
-   "id": "f41381c8",
-   "metadata": {},
-   "source": [
-    "### Load the Processed Data"
-   ]
-  },
-  {
-   "cell_type": "code",
-   "execution_count": null,
-   "id": "9d282f87",
-   "metadata": {},
-   "outputs": [],
-   "source": [
-    "try:\n",
-    "    df = pd.read_csv('data/processed/dili_data_clean.csv')\n",
-    "    print(\"Processed data loaded successfully.\")\n",
-    "    print(f\"Shape of the dataset: {df.shape}\")\n",
-    "except FileNotFoundError:\n",
-    "    print(\"Error: dili_data_clean.csv not found.\")\n",
-    "    print(\"Please make sure you have uploaded the file to your Colab session.\")"
-   ]
-  },
-  {
-   "cell_type": "markdown",
-   "id": "95ffee20",
-   "metadata": {},
-   "source": [
-    "### Prepare Data for Modeling"
-   ]
-  },
-  {
-   "cell_type": "code",
-   "execution_count": null,
-   "id": "65aa6746",
-   "metadata": {},
-   "outputs": [],
-   "source": [
-    "# Drop rows with missing fingerprints\n",
-    "df.dropna(subset=['fingerprint'], inplace=True)\n",
-    "\n",
-    "# Convert the string representation of the list back into a list of integers\n",
-    "df['fingerprint'] = df['fingerprint'].apply(ast.literal_eval)\n",
-    "\n",
-    "# Separate features (X) and target (y)\n",
-    "X = np.array(df['fingerprint'].tolist())\n",
-    "y = df['dili_concern'].values\n",
-    "\n",
-    "# Create a train/test split for final evaluation\n",
-    "X_train, X_test, y_train, y_test = train_test_split(X, y, test_size=0.2, random_state=42, stratify=y)\n",
-    "\n",
-    "\n",
-    "print(f\"Data prepared. Training set shape: {X_train.shape}, Test set shape: {X_test.shape}\")"
-   ]
-  },
-  {
-   "cell_type": "markdown",
-   "id": "d5f4f20c",
-   "metadata": {},
-   "source": [
-    "### Fine-Tune the XGBoost Model with Optuna\n",
-    "\n",
-    "Use Optuna to perform a more intelligent search for the best hyperparameters."
-   ]
-  },
-  {
-   "cell_type": "code",
-   "execution_count": null,
-   "id": "d32ef2c4",
-   "metadata": {},
-   "outputs": [],
-   "source": [
-    "def objective(trial):\n",
-    "    # Define the search space for hyperparameters\n",
-    "    param = {\n",
-    "        'objective': 'binary:logistic',\n",
-    "        'eval_metric': 'logloss',\n",
-    "        'use_label_encoder': False,\n",
-    "        'random_state': 42,\n",
-    "        'n_estimators': trial.suggest_int('n_estimators', 50, 500),\n",
-    "        'max_depth': trial.suggest_int('max_depth', 3, 10),\n",
-    "        'learning_rate': trial.suggest_float('learning_rate', 0.01, 0.3, log=True),\n",
-    "        'subsample': trial.suggest_float('subsample', 0.6, 1.0),\n",
-    "        'colsample_bytree': trial.suggest_float('colsample_bytree', 0.6, 1.0),\n",
-    "        'gamma': trial.suggest_float('gamma', 0, 0.5),\n",
-    "        'min_child_weight': trial.suggest_int('min_child_weight', 1, 10),\n",
-    "    }\n",
-    "\n",
-    "    # Add class weight balancing\n",
-    "    neg_count = np.sum(y_train == 0)\n",
-    "    pos_count = np.sum(y_train == 1)\n",
-    "    param['scale_pos_weight'] = neg_count / pos_count if pos_count > 0 else 1\n",
-    "\n",
-    "    model = xgb.XGBClassifier(**param)\n",
-    "    \n",
-    "    # Perform cross-validation\n",
-    "    cv = StratifiedKFold(n_splits=5, shuffle=True, random_state=42)\n",
-    "    scores = cross_val_score(model, X_train, y_train, cv=cv, scoring='roc_auc', n_jobs=-1)\n",
-    "    \n",
-    "    return np.mean(scores)\n",
-    "\n",
-    "# Create an Optuna study and run the optimization\n",
-    "# We want to maximize the ROC AUC score\n",
-    "study = optuna.create_study(direction='maximize')\n",
-    "print(\"Starting Optuna hyperparameter search...\")\n",
-    "study.optimize(objective, n_trials=100) # Run for 100 trials\n",
-    "\n",
-    "print(\"\\nBest trial found:\")\n",
-    "print(f\"  Value: {study.best_value:.4f}\")\n",
-    "print(\"  Params: \")\n",
-    "for key, value in study.best_params.items():\n",
-    "    print(f\"    {key}: {value}\")"
-   ]
-  },
-  {
-   "cell_type": "markdown",
-   "id": "67fa0ada",
-   "metadata": {},
-   "source": [
-    "### Evaluate the Best Model"
-   ]
-  },
-  {
-   "cell_type": "code",
-   "execution_count": null,
-   "id": "12e954d9",
-   "metadata": {},
-   "outputs": [],
-   "source": [
-    "# Get the best parameters\n",
-    "best_params = study.best_params\n",
-    "\n",
-    "# Add the static parameters back in\n",
-    "neg_count = np.sum(y_train == 0)\n",
-    "pos_count = np.sum(y_train == 1)\n",
-    "best_params['objective'] = 'binary:logistic'\n",
-    "best_params['eval_metric'] = 'logloss'\n",
-    "best_params['use_label_encoder'] = False\n",
-    "best_params['random_state'] = 42\n",
-    "best_params['scale_pos_weight'] = neg_count / pos_count if pos_count > 0 else 1\n",
-    "\n",
-    "# Train the final model with the best parameters\n",
-    "best_model = xgb.XGBClassifier(**best_params)\n",
-    "best_model.fit(X_train, y_train)\n",
-    "\n",
-    "# Make predictions on the test set\n",
-    "y_pred = best_model.predict(X_test)\n",
-    "y_pred_proba = best_model.predict_proba(X_test)[:, 1]\n",
-    "\n",
-    "# Calculate metrics\n",
-    "tuned_accuracy = accuracy_score(y_test, y_pred)\n",
-    "tuned_roc_auc = roc_auc_score(y_test, y_pred_proba)\n",
-    "\n",
-    "print(\"\\n--- Tuned XGBoost Model Performance ---\")\n",
-    "print(f\"Accuracy on Test Set: {tuned_accuracy:.3f}\")\n",
-    "print(f\"ROC AUC on Test Set:  {tuned_roc_auc:.3f}\")"
-   ]
-  },
-  {
-   "cell_type": "markdown",
-   "id": "cb02ff25",
-   "metadata": {},
-   "source": [
-    "### Tuning Results Visualization"
-   ]
-  },
-  {
-   "cell_type": "code",
-   "execution_count": null,
-   "id": "b2ec15fa",
-   "metadata": {},
-   "outputs": [],
-   "source": [
-    "# Plot optimization history\n",
-    "fig1 = plot_optimization_history(study)\n",
-    "fig1.show()\n",
-    "\n",
-    "# Plot hyperparameter importances\n",
-    "fig2 = plot_param_importances(study)\n",
-    "fig2.show()"
-   ]
-  },
-  {
-   "cell_type": "markdown",
-   "id": "809667eb",
-   "metadata": {},
-   "source": [
-    "### Final Comparison"
-   ]
-  },
-  {
-   "cell_type": "code",
-   "execution_count": null,
-   "id": "02fc3565",
-   "metadata": {},
-   "outputs": [],
-   "source": [
-    "print(\"\\n--- Comparison ---\")\n",
-    "print(\"Metric         | RandomForest (Baseline) | Tuned XGBoost Model\")\n",
-    "print(\"----------------|-------------------------|---------------------\")\n",
-    "rf_roc_auc = 0.761 # From our previous best model\n",
-    "print(f\"ROC AUC       | {rf_roc_auc:.3f}                   | {tuned_roc_auc:.3f}\")"
-   ]
-  }
- ],
- "metadata": {
-  "kernelspec": {
-   "display_name": "Python 3",
-   "language": "python",
-   "name": "python3"
-  },
-  "language_info": {
-   "codemirror_mode": {
-    "name": "ipython",
-    "version": 3
-   },
-   "file_extension": ".py",
-   "mimetype": "text/x-python",
-   "name": "python",
-   "nbconvert_exporter": "python",
-   "pygments_lexer": "ipython3",
-   "version": "3.10.0"
-  }
- },
- "nbformat": 4,
- "nbformat_minor": 5
-=======
   "nbformat": 4,
   "nbformat_minor": 5
->>>>>>> 95ab535e
 }